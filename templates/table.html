<!DOCTYPE html>
<html lang="ru">
<head>
    <meta charset="UTF-8">
    <meta name="viewport" content="width=device-width, initial-scale=1.0">
    <title>Каталог товаров - Таблица</title>
    <style>
        * {
            margin: 0;
            padding: 0;
            box-sizing: border-box;
        }
        
        body {
            font-family: 'Segoe UI', Tahoma, Geneva, Verdana, sans-serif;
            background-color: #f5f5f5;
            color: #333;
            line-height: 1.4;
            padding: 20px;
        }
        
        .container {
            max-width: 1600px;
            margin: 0 auto;
            background: white;
            border-radius: 10px;
            box-shadow: 0 4px 6px rgba(0, 0, 0, 0.1);
            overflow: hidden;
        }
        
        .header {
            background: linear-gradient(135deg, #667eea 0%, #764ba2 100%);
            color: white;
            padding: 30px;
            text-align: center;
        }
        
        .header h1 {
            font-size: 2.2em;
            margin-bottom: 10px;
        }
        
        .stats {
            background: #f8f9fa;
            padding: 15px 30px;
            border-bottom: 1px solid #dee2e6;
            font-weight: bold;
            color: #495057;
        }
        
        .table-container {
            overflow-x: auto;
            max-height: 80vh;
        }
        
        table {
            width: 100%;
            border-collapse: collapse;
            font-size: 14px;
        }
        
        th {
            background: #343a40;
            color: white;
            padding: 12px 8px;
            text-align: left;
            font-weight: 600;
            position: sticky;
            top: 0;
            z-index: 10;
        }
        
        td {
            padding: 10px 8px;
            border-bottom: 1px solid #dee2e6;
            vertical-align: top;
        }
        
        tr:hover {
            background-color: #f8f9fa;
        }
        
        .product-name {
            font-weight: 600;
            color: #2c3e50;
            min-width: 200px;
        }
        
        .article {
            font-family: 'Courier New', monospace;
            background: #e9ecef;
            padding: 2px 4px;
            border-radius: 3px;
            min-width: 100px;
        }
        
        .tnved {
            min-width: 120px;
        }
        
        .tnved-code {
            font-family: 'Courier New', monospace;
            background: #f0f8ff;
            padding: 2px 4px;
            border-radius: 3px;
            font-weight: bold;
        }
        
        .composition {
            max-width: 200px;
            word-wrap: break-word;
        }
        
        .documents {
            max-width: 150px;
            word-wrap: break-word;
            font-size: 12px;
        }
        
        .product-type {
            background: #007bff;
            color: white;
            padding: 2px 6px;
            border-radius: 12px;
            font-size: 11px;
            text-transform: uppercase;
        }

        .target-gender,
        .size-type {
            font-size: 12px;
        }
        
        .characteristics {
            font-size: 12px;
        }
        
        .char-item {
            background: #e3f2fd;
            padding: 2px 6px;
            margin: 1px;
            border-radius: 3px;
            display: inline-block;
        }
        
        .variant-badge {
            background: #28a745;
            color: white;
            padding: 1px 4px;
            border-radius: 2px;
            font-size: 9px;
            text-transform: uppercase;
        }
        
        .empty-value {
            color: #6c757d;
            font-style: italic;
        }
        
        .navigation {
            padding: 20px 30px;
            background: #f8f9fa;
            border-top: 1px solid #dee2e6;
        }
        
        .nav-link {
            display: inline-block;
            margin-right: 15px;
            padding: 8px 16px;
            background: #007bff;
            color: white;
            text-decoration: none;
            border-radius: 4px;
            font-size: 14px;
        }
        
        .nav-link:hover {
            background: #0056b3;
        }
        
        .no-products {
            text-align: center;
            padding: 50px;
            color: #6c757d;
            font-size: 18px;
        }
        
        /* Стили для валидации */
        .validation-badge {
            display: inline-block;
            margin-left: 5px;
            font-size: 12px;
            font-weight: bold;
        }
        
        .validation-badge.valid {
            color: #28a745;
        }
        
        .validation-badge.invalid {
            color: #dc3545;
        }
        
        .color-value.valid,
        .product-type.valid {
            background-color: #d4edda;
            padding: 2px 4px;
            border-radius: 3px;
        }
        
        .color-value.invalid,
        .product-type.invalid {
            background-color: #f8d7da;
            padding: 2px 4px;
            border-radius: 3px;
        }
        
        .suggestion-select {
            display: block;
            margin-top: 5px;
            padding: 2px 4px;
            border: 1px solid #007bff;
            border-radius: 3px;
            font-size: 11px;
            background-color: #e3f2fd;
        }
        
        .suggestion-select:focus {
            outline: none;
            border-color: #0056b3;
        }
        
        /* Стили для кнопок действий */
        .actions {
            min-width: 140px;
            text-align: center;
        }
        
        .action-btn {
            display: block;
            width: 100%;
            margin: 2px 0;
            padding: 4px 8px;
            border: none;
            border-radius: 4px;
            font-size: 11px;
            cursor: pointer;
            transition: all 0.3s ease;
        }
        
        .preview-btn {
            background: #17a2b8;
            color: white;
        }
        
        .preview-btn:hover {
            background: #138496;
        }
        
        .send-btn {
            background: #28a745;
            color: white;
        }
        
        .send-btn:hover {
            background: #218838;
        }
        
        .send-btn:disabled {
            background: #6c757d;
            cursor: not-allowed;
        }
        
        /* Модальное окно */
        .modal {
            display: none;
            position: fixed;
            z-index: 1000;
            left: 0;
            top: 0;
            width: 100%;
            height: 100%;
            background-color: rgba(0,0,0,0.5);
        }
        
        .modal-content {
            background-color: white;
            margin: 5% auto;
            padding: 20px;
            border-radius: 10px;
            width: 80%;
            max-width: 800px;
            max-height: 80%;
            overflow-y: auto;
        }
        
        .close {
            color: #aaa;
            float: right;
            font-size: 28px;
            font-weight: bold;
            cursor: pointer;
        }
        
        .close:hover {
            color: black;
        }

        .loading-spinner {
            border: 4px solid #f3f3f3;
            border-top: 4px solid #3498db;
            border-radius: 50%;
            width: 40px;
            height: 40px;
            animation: spin 1s linear infinite;
            display: inline-block;
        }

        @keyframes spin {
            0% { transform: rotate(0deg); }
            100% { transform: rotate(360deg); }
        }

        /* Индикатор изменений */
        .changed-field {
            background-color: #fff3cd !important;
            border-left: 3px solid #ffc107 !important;
        }
    </style>
</head>
<body>
    <div class="container">
        <div class="header">
            <h1>Каталог товаров для национального каталога</h1>
            <p>Товары с характеристиками в табличном виде</p>
        </div>
        
        <div class="stats">
            Найдено товаров: <strong>{{ products|length }}</strong>
            {% if total_items %}
                | Всего в системе: {{ total_items }}
            {% endif %}
        </div>

        <div class="navigation" style="padding:10px;">
            <button class="action-btn preview-btn" onclick="checkCustomFields()">⚙️ Проверить доп. поля</button>
        </div>
        
        {% if products %}
        <div class="table-container">
            <table>
                <thead>
                    <tr>
                        <th>Наименование</th>
                        <th>Артикул</th>
                        <th>ТН ВЭД</th>
                        <th>Состав</th>
                        <th>Бренд НК</th>
                        <th>Разреш. документы</th>
                        <th>Вид товара</th>
                        <th>Целевой пол</th>
                        <th>Вид размера</th>
                        <th>Характеристики</th>
                        <th>Действия</th>
                    </tr>
                </thead>
                <tbody>
                    {% for product in products %}
                    <tr data-product-index="{{ loop.index0 }}">
                        <td class="product-name">
                            {{ product.name or 'Без названия' }}
                            {% if product.item_type == 'variant' %}
                                <span class="variant-badge">вариант</span>
                            {% endif %}
                        </td>
                        
                        <td class="article">
                            {% if product.article %}
                                {{ product.article }}
                            {% else %}
                                <span class="empty-value">Не указан</span>
                            {% endif %}
                        </td>
                        
                        <td class="tnved">
                            {% if product.tnved %}
                                <span class="tnved-code">{{ product.tnved }}</span>
                                {% if product.tnved|length == 10 %}
                                    <small style="color: #28a745;">(детальный)</small>
                                {% elif product.tnved|length == 4 %}
                                    <small style="color: #007bff;">(группа)</small>
                                {% endif %}
                            {% else %}
                                <span class="empty-value">Не указан</span>
                            {% endif %}
                        </td>
                        
                        <td class="composition">
                            {% if product.composition %}
                                {{ product.composition }}
                            {% else %}
                                <span class="empty-value">Не указан</span>
                            {% endif %}
                        </td>
                        
                        <td class="documents">
                            {% if product.brand_nk %}
                                {{ product.brand_nk }}
                            {% else %}
                                <span class="empty-value">Не указан</span>
                            {% endif %}
                        </td>
                        
                        <td class="documents">
                            {% if product.permit_docs %}
                                {{ product.permit_docs }}
                            {% else %}
                                <span class="empty-value">Не указаны</span>
                            {% endif %}
                        </td>
                        
                        <td data-field-name="product_type">
                            {% if product.product_type %}
                                {% if product.product_type_valid %}
                                    <span class="product-type valid" data-original-value="{{ product.product_type }}">{{ product.product_type }}</span>
                                    <span class="validation-badge valid">✓</span>
                                {% else %}
                                    <span class="product-type invalid" data-original-value="{{ product.product_type }}">{{ product.product_type }}</span>
                                    <span class="validation-badge invalid">✗</span>
                                    {% if product.product_type_suggestions %}
                                        <select class="suggestion-select" data-field="product_type" data-product-index="{{ loop.index0 }}" onchange="updateField(this)">
                                            <option value="">Выберите из НК</option>
                                            {% for suggestion in product.product_type_suggestions %}
                                                <option value="{{ suggestion }}">{{ suggestion }}</option>
                                            {% endfor %}
                                        </select>
                                    {% endif %}
                                {% endif %}
                            {% else %}
                                <span class="empty-value">Не указан</span>
                            {% endif %}
                        </td>

                        <td class="target-gender">
                            {% if product.target_gender %}
                                {{ product.target_gender }}
                            {% else %}
                                <span class="empty-value">Не указан</span>
                            {% endif %}
                        </td>

                        <td class="size-type">
                            {% if product.size_type %}
                                {{ product.size_type }}
                            {% else %}
                                <span class="empty-value">Не указан</span>
                            {% endif %}
                        </td>

                        <td class="characteristics" data-field-name="color">
                            {% if product.color or product.size %}
                                {% if product.color %}
                                    <span class="char-item">
                                        <strong>Цвет:</strong>
                                        {% if product.color_valid %}
                                            <span class="color-value valid" data-original-value="{{ product.color }}">{{ product.color }}</span>
                                            <span class="validation-badge valid">✓</span>
                                        {% else %}
                                            <span class="color-value invalid" data-original-value="{{ product.color }}">{{ product.color }}</span>
                                            <span class="validation-badge invalid">✗</span>
                                            {% if product.color_suggestions %}
                                                <select class="suggestion-select" data-field="color" data-product-index="{{ loop.index0 }}" onchange="updateField(this)">
                                                    <option value="">Выберите из НК</option>
                                                    {% for suggestion in product.color_suggestions %}
                                                        <option value="{{ suggestion }}">{{ suggestion }}</option>
                                                    {% endfor %}
                                                </select>
                                            {% endif %}
                                        {% endif %}
                                    </span>
                                {% endif %}
                                {% if product.size %}
                                    <span class="char-item"><strong>Размер:</strong> {{ product.size }}</span>
                                {% endif %}
                            {% else %}
                                <span class="empty-value">Не указаны</span>
                            {% endif %}
                        </td>
                        
                        <td class="actions">
                            <button class="action-btn preview-btn" data-index="{{ loop.index0 }}" onclick="previewCard(this.getAttribute('data-index'))">
                                👁️ Превью
                            </button>
                            <button class="action-btn send-btn" data-index="{{ loop.index0 }}" onclick="sendToNK(this.getAttribute('data-index'))" 
                                    {% if not product.tnved or not product.name %}disabled{% endif %}>
                                📤 В НК
                            </button>
                        </td>
                    </tr>
                    {% endfor %}
                </tbody>
            </table>
        </div>
        {% else %}
        <div class="no-products">
            <h3>Товары для национального каталога не найдены</h3>
            <p>Убедитесь, что у товаров установлен флажок "Для нац.каталога"</p>
        </div>
        {% endif %}
        
        
    </div>
    
    <!-- Модальное окно -->
    <div id="modal" class="modal">
        <div class="modal-content">
            <span class="close" onclick="closeModal()">&times;</span>
            <h2 id="modal-title"></h2>
            <div id="modal-body"></div>
        </div>
    </div>
    
<script>
// ===============================================
// СИСТЕМА ОТСЛЕЖИВАНИЯ ПОЛЬЗОВАТЕЛЬСКИХ ИЗМЕНЕНИЙ
// ===============================================

// Глобальный объект для хранения пользовательских изменений
window.userChanges = {};

// Функция для сохранения изменения
function saveUserChange(productIndex, field, newValue) {
    if (!window.userChanges[productIndex]) {
        window.userChanges[productIndex] = {};
    }
    window.userChanges[productIndex][field] = newValue;
    
    console.log(`💾 Сохранено изменение для товара ${productIndex}:`, {
        field: field,
        value: newValue,
        allChanges: window.userChanges[productIndex]
    });
}

// Функция для получения актуального значения поля (с учетом пользовательских изменений)
function getActualValue(productIndex, field, originalValue) {
    if (window.userChanges[productIndex] && window.userChanges[productIndex][field] !== undefined) {
        return window.userChanges[productIndex][field];
    }
    return originalValue;
}

// Обновленная функция updateField
function updateField(selectElement) {
    const field = selectElement.getAttribute('data-field');
    const newValue = selectElement.value;
    const productIndex = parseInt(selectElement.getAttribute('data-product-index'));
    
    if (!newValue) return;
    
    console.log(`🔄 Обновляем поле ${field} для товара ${productIndex}: "${newValue}"`);
    
    // Сохраняем изменение
    saveUserChange(productIndex, field, newValue);
    
    // Находим соответствующий элемент для обновления отображения
    const row = selectElement.closest('tr');
    const fieldElement = row.querySelector(`.${field}-value, .product-type`);
    
    if (fieldElement) {
        fieldElement.textContent = newValue;
        fieldElement.classList.remove('invalid');
        fieldElement.classList.add('valid');
        
        // Обновляем значок валидации
        const badge = fieldElement.nextElementSibling;
        if (badge && badge.classList.contains('validation-badge')) {
            badge.textContent = '✓';
            badge.classList.remove('invalid');
            badge.classList.add('valid');
        }
        
        // Скрываем dropdown
        selectElement.style.display = 'none';
        
        // Выделяем ячейку как измененную
        const cell = fieldElement.closest('td');
        if (cell) {
            cell.classList.add('changed-field');
        }
        
        console.log(`✅ Поле ${field} успешно обновлено в интерфейсе`);
    }
}

// ===============================================
// МОДАЛЬНОЕ ОКНО
// ===============================================

function showModal(title, content) {
    let modal = document.getElementById('modal');
    if (!modal) {
        modal = document.createElement('div');
        modal.id = 'modal';
        modal.className = 'modal';
        modal.innerHTML = `
            <div class="modal-content">
                <span class="close" onclick="closeModal()">&times;</span>
                <h2 id="modal-title"></h2>
                <div id="modal-body"></div>
            </div>
        `;
        document.body.appendChild(modal);
    }
    
    document.getElementById('modal-title').textContent = title;
    document.getElementById('modal-body').innerHTML = content;
    modal.style.display = 'block';
}

function closeModal() {
    const modal = document.getElementById('modal');
    if (modal) {
        modal.style.display = 'none';
    }
}

// Закрытие модального окна при клике вне его
window.onclick = function(event) {
    const modal = document.getElementById('modal');
    if (event.target == modal) {
        modal.style.display = 'none';
    }
}

// ===============================================
// ФУНКЦИИ ДЛЯ РАБОТЫ С НК
// ===============================================

function previewCard(productIndex) {
    console.log(`👁️ Предпросмотр карточки для товара ${productIndex}`);
    console.log(`📝 Пользовательские изменения:`, window.userChanges[productIndex] || 'нет');
    
    // Формируем URL с параметрами пользовательских изменений
    let url = `/nk_preview/${productIndex}`;
    const userChangesForProduct = window.userChanges[productIndex];
    
    if (userChangesForProduct && Object.keys(userChangesForProduct).length > 0) {
        // Передаем изменения как POST запрос
        fetch(url, {
            method: 'POST',
            headers: {
                'Content-Type': 'application/json',
            },
            body: JSON.stringify({
                user_changes: userChangesForProduct
            })
        })
        .then(response => response.json())
        .then(handlePreviewResponse)
        .catch(error => {
            alert('Ошибка: ' + error);
        });
    } else {
        // Обычный GET запрос, если изменений нет
        fetch(url)
            .then(response => response.json())
            .then(handlePreviewResponse)
            .catch(error => {
                alert('Ошибка: ' + error);
            });
    }
}

function handlePreviewResponse(data) {
    if (data.error) {
        alert('Ошибка: ' + data.error);
        return;
    }
    
    let changesInfo = '';
    if (data.applied_changes && Object.keys(data.applied_changes).length > 0) {
        changesInfo = `
            <div style="background: #fff3cd; padding: 10px; border-radius: 5px; margin: 10px 0; border-left: 4px solid #ffc107;">
                <h4 style="margin: 0 0 5px 0; color: #856404;">✏️ Применены пользовательские изменения:</h4>
                ${Object.entries(data.applied_changes).map(([field, value]) => 
                    `<p style="margin: 2px 0;"><strong>${field}:</strong> ${value}</p>`
                ).join('')}
            </div>
        `;
    }
    
    showModal('Превью карточки для НК', `
        <h3>${data.product_data.name}</h3>
        <p><strong>Бренд:</strong> ${data.brand}</p>
        <p><strong>Категория НК:</strong> ${data.category_id} ${data.category_info ? '- ' + data.category_info.name : ''}</p>
        <p><strong>ТН ВЭД:</strong> ${data.product_data.tnved}</p>
        <p><strong>Вид товара:</strong> ${data.product_data.product_type || 'Не указан'}</p>
        <p><strong>Цвет:</strong> ${data.product_data.color || 'Не указан'}</p>
        ${changesInfo}
        <h4>Данные для отправки:</h4>
        <pre style="background: #f8f9fa; padding: 10px; border-radius: 5px; font-size: 12px; overflow-x: auto;">${JSON.stringify(data.nk_card_data, null, 2)}</pre>
    `);
}

function sendToNK(productIndex) {
    if (!confirm('Отправить товар в Национальный каталог?')) {
        return;
    }
    
    console.log(`📤 Отправляем товар ${productIndex} в НК`);
    console.log(`📝 Пользовательские изменения:`, window.userChanges[productIndex] || 'нет');
    
    const btn = event.target;
    btn.disabled = true;
    btn.textContent = '⏳ Отправка...';
    
    // Подготавливаем данные для отправки
    const requestData = {
        user_changes: window.userChanges[productIndex] || {}
    };
    
    fetch(`/send_to_nk/${productIndex}`, {
        method: 'POST',
        headers: {
            'Content-Type': 'application/json'
        },
        body: JSON.stringify(requestData)
    })
    .then(response => response.json())
    .then(data => {
        if (data.success) {
            let modalContent = `
                <h3>✅ Карточка отправлена</h3>
                <p><strong>Товар:</strong> ${data.product_name}</p>
                <p><strong>Feed ID:</strong> ${data.feed_id}</p>
                <p><strong>Статус:</strong> ${data.status || 'Неизвестен'}</p>
            `;
            
            // Показываем примененные изменения
            if (data.applied_changes && Object.keys(data.applied_changes).length > 0) {
                modalContent += `
                    <div style="background: #d4edda; padding: 10px; border-radius: 5px; margin: 10px 0; border-left: 4px solid #28a745;">
                        <h4 style="margin: 0 0 5px 0; color: #155724;">✏️ Применены изменения:</h4>
                        ${Object.entries(data.applied_changes).map(([field, value]) => 
                            `<p style="margin: 2px 0;"><strong>${field}:</strong> ${value}</p>`
                        ).join('')}
                    </div>
                `;
            }
            
            // Добавляем информацию о GTIN
            if (data.gtin) {
                modalContent += `
                    <div style="background: #d4edda; padding: 10px; border-radius: 5px; margin: 10px 0; border-left: 4px solid #28a745;">
                        <h4 style="margin: 0 0 5px 0; color: #155724;">🏷️ GTIN получен</h4>
                        <p style="margin: 0; font-family: 'Courier New', monospace; font-weight: bold; font-size: 16px;">${data.gtin}</p>
                    </div>
                `;
                
                // Информация об обновлении в МойСклад
                if (data.gtin_updated_in_ms) {
                    modalContent += `
                        <div style="background: #d1ecf1; padding: 10px; border-radius: 5px; margin: 10px 0; border-left: 4px solid #17a2b8;">
                            <h4 style="margin: 0 0 5px 0; color: #0c5460;">✅ МойСклад обновлен</h4>
                            <p style="margin: 0;">${data.ms_update_message}</p>
                        </div>
                    `;
                } else if (data.ms_update_error) {
                    modalContent += `
                        <div style="background: #f8d7da; padding: 10px; border-radius: 5px; margin: 10px 0; border-left: 4px solid #dc3545;">
                            <h4 style="margin: 0 0 5px 0; color: #721c24;">⚠️ Ошибка обновления МойСклад</h4>
                            <p style="margin: 0;">${data.ms_update_error}</p>
                        </div>
                    `;
                }
            } else {
                modalContent += `
                    <div style="background: #fff3cd; padding: 10px; border-radius: 5px; margin: 10px 0; border-left: 4px solid #ffc107;">
                        <p style="margin: 0; color: #856404;">⚠️ GTIN пока не получен. Возможно, карточка еще обрабатывается.</p>
                    </div>
                `;
            }
            
            // Добавляем ошибки валидации, если есть
            if (data.errors && data.errors.length > 0) {
                modalContent += `
                    <div style="background: #f8d7da; padding: 10px; border-radius: 5px; margin: 10px 0;">
                        <h4 style="color: #721c24;">❌ Ошибки валидации:</h4>
                        <ul style="margin: 5px 0;">
                            ${data.errors.map(error => `<li>${error.message}</li>`).join('')}
                        </ul>
                    </div>
                `;
            }
            
            modalContent += `
                <div style="margin-top: 15px;">
                    <button onclick="checkFeedStatus('${data.feed_id}', ${productIndex})" class="action-btn preview-btn">
                        🔄 Проверить статус
                    </button>
                </div>
            `;
            
            showModal('Результат отправки', modalContent);
            
            btn.textContent = '✅ Отправлено';
            btn.style.background = '#6c757d';
        } else {
            showModal('Ошибка отправки', `
                <h3>❌ Ошибка</h3>
                <p>${data.error}</p>
                ${data.status_code ? `<p><strong>Код:</strong> ${data.status_code}</p>` : ''}
            `);
            btn.disabled = false;
            btn.textContent = '📤 В НК';
        }
    })
    .catch(error => {
        alert('Ошибка: ' + error);
        btn.disabled = false;
        btn.textContent = '📤 В НК';
    });
}

function manualUpdateGtin(productIndex, gtin) {
    if (!gtin) {
        alert('GTIN не указан');
        return;
    }
    
    fetch(`/update_gtin`, {
        method: 'POST',
        headers: {
            'Content-Type': 'application/json'
        },
        body: JSON.stringify({ 
            product_index: productIndex,
            gtin: gtin 
        })
    })
    .then(response => response.json())
    .then(data => {
        if (data.success) {
            showModal('Успех', `
                <h3>✅ GTIN обновлен</h3>
                <p>${data.message}</p>
                <p><strong>GTIN:</strong> <code>${data.gtin}</code></p>
                ${data.total_barcodes ? `<p><strong>Всего штрихкодов:</strong> ${data.total_barcodes}</p>` : ''}
            `);
        } else {
            showModal('Ошибка', `
                <h3>❌ Ошибка обновления GTIN</h3>
                <p>${data.message}</p>
            `);
        }
    })
    .catch(error => {
        alert('Ошибка: ' + error);
    });
}

function checkFeedStatus(feedId, productIndex = null) {
    console.log(`🔍 Проверяем статус feed ${feedId}`, productIndex ? `для товара ${productIndex}` : '');
    
    fetch(`/check_feed_status/${feedId}`)
        .then(response => response.json())
        .then(data => {
            if (data.success) {
                let statusContent = `
                    <h3>📋 Статус Feed ${feedId}</h3>
                    <p><strong>Статус:</strong> ${data.status}</p>
                    <p><strong>Создан:</strong> ${data.created_at}</p>
                `;
                
                // Статистика
                if (data.stats) {
                    statusContent += `
                        <h4>📊 Статистика:</h4>
                        <ul>
                            <li>Всего товаров: ${data.stats.total}</li>
                            <li>Обработано: ${data.stats.processed}</li>
                            <li>Принято: ${data.stats.accepted}</li>
                            <li>Отклонено: ${data.stats.rejected}</li>
                        </ul>
                    `;
                }
                
                // GTIN - ОСНОВНАЯ ЛОГИКА
                if (data.gtin) {
                    statusContent += `
                        <div style="background: #d4edda; padding: 10px; border-radius: 5px; margin: 10px 0; border-left: 4px solid #28a745;">
                            <h4 style="color: #155724;">🏷️ GTIN получен: <code>${data.gtin}</code></h4>
                        </div>
                    `;
                    
                    // АВТОМАТИЧЕСКОЕ ОБНОВЛЕНИЕ В МОЙСКЛАД
                    if (productIndex !== null) {
                        statusContent += `
                            <div id="ms-update-status" style="background: #fff3cd; padding: 10px; border-radius: 5px; margin: 10px 0; border-left: 4px solid #ffc107;">
                                <h4 style="color: #856404;">⏳ Обновляем GTIN в МойСклад...</h4>
                                <div class="loading-spinner" style="margin: 10px auto; width: 20px; height: 20px;"></div>
                            </div>
                        `;
                        
                        // Показываем модальное окно сначала
                        showModal('Статус обработки', statusContent);
                        
                        // АВТОМАТИЧЕСКИ обновляем GTIN в МойСклад
                        console.log(`🔄 Автоматически обновляем GTIN ${data.gtin} для товара ${productIndex}`);
                        
                        fetch(`/update_gtin`, {
                            method: 'POST',
                            headers: {
                                'Content-Type': 'application/json'
                            },
                            body: JSON.stringify({ 
                                product_index: productIndex,
                                gtin: data.gtin 
                            })
                        })
                        .then(response => response.json())
                        .then(updateResult => {
                            // Обновляем статус в модальном окне
                            const msStatusDiv = document.getElementById('ms-update-status');
                            if (msStatusDiv) {
                                if (updateResult.success) {
                                    msStatusDiv.innerHTML = `
                                        <h4 style="color: #155724;">✅ GTIN обновлен в МойСклад</h4>
                                        <p style="margin: 5px 0;"><strong>Сообщение:</strong> ${updateResult.message}</p>
                                        ${updateResult.total_barcodes ? `<p style="margin: 5px 0;"><strong>Всего штрихкодов:</strong> ${updateResult.total_barcodes}</p>` : ''}
                                    `;
                                    msStatusDiv.style.background = '#d4edda';
                                    msStatusDiv.style.borderLeftColor = '#28a745';
                                } else {
                                    msStatusDiv.innerHTML = `
                                        <h4 style="color: #721c24;">❌ Ошибка обновления МойСклад</h4>
                                        <p style="margin: 5px 0;">${updateResult.message}</p>
                                        <button onclick="manualUpdateGtin(${productIndex}, '${data.gtin}')" 
                                                class="action-btn send-btn" style="margin-top: 5px;">
                                            🔄 Повторить
                                        </button>
                                    `;
                                    msStatusDiv.style.background = '#f8d7da';
                                    msStatusDiv.style.borderLeftColor = '#dc3545';
                                }
                            }
                            console.log(`✅ Результат автоматического обновления GTIN:`, updateResult);
                        })
                        .catch(error => {
                            console.error('❌ Ошибка автообновления GTIN:', error);
                            const msStatusDiv = document.getElementById('ms-update-status');
                            if (msStatusDiv) {
                                msStatusDiv.innerHTML = `
                                    <h4 style="color: #721c24;">❌ Ошибка сети</h4>
                                    <p>Не удалось обновить GTIN: ${error}</p>
                                `;
                                msStatusDiv.style.background = '#f8d7da';
                                msStatusDiv.style.borderLeftColor = '#dc3545';
                            }
                        });
                        
                        return; // Выходим, так как модальное окно уже показано
                    }
                } else {
                    statusContent += `
                        <div style="background: #fff3cd; padding: 10px; border-radius: 5px; margin: 10px 0; border-left: 4px solid #ffc107;">
                            <p style="margin: 0; color: #856404;">⚠️ GTIN пока не получен. Карточка еще обрабатывается.</p>
                        </div>
                    `;
                }
                
                // Ошибки
                if (data.errors && data.errors.length > 0) {
                    statusContent += `
                        <h4>❌ Ошибки:</h4>
                        <div style="background: #f8d7da; padding: 10px; border-radius: 5px;">
                            <ul>
                                ${data.errors.map(error => `<li>${error.message || error}</li>`).join('')}
                            </ul>
                        </div>
                    `;
                }
                
                statusContent += `
                    <button onclick="checkFeedStatus('${feedId}', ${productIndex})" class="action-btn preview-btn" style="margin-top: 10px;">
                        🔄 Обновить статус
                    </button>
                `;
                
                showModal('Статус обработки', statusContent);
            } else {
                showModal('Ошибка', `
                    <h3>❌ Не удалось получить статус</h3>
                    <p>${data.error}</p>
                `);
            }
        })
        .catch(error => {
            console.error('Ошибка проверки статуса:', error);
            alert('Ошибка: ' + error);
        });
}

// ---------------------------------
// Работа с пользовательскими полями
// ---------------------------------
function checkCustomFields() {
    fetch('/custom_fields/check')
        .then(resp => resp.json())
        .then(data => {
            if (data.error) {
                alert('Ошибка: ' + data.error);
                return;
            }
<<<<<<< HEAD
            const existingFieldNames = data.existing || [];
            const missingFieldNames = data.missing || [];

            let list = '<ul style="list-style:none;padding:0">';
            existingFieldNames.forEach(name => {
                list += `<li>${name} - <span style="color:green">создано</span></li>`;
            });
            missingFieldNames.forEach(name => {
                list += `<li>${name} - <button class="action-btn preview-btn" onclick="createField('${name}', this)">Создать</button></li>`;
            });
            list += '</ul>';

            if (missingFieldNames.length > 0) {
=======
            const existingFields = data.existing || [];
            const missingFields = data.missing || [];

            let list = '<ul style="list-style:none;padding:0">';
            existingFields.forEach(name => {
                list += `<li>${name} - <span style="color:green">создано</span></li>`;
            });
            missingFields.forEach(name => {
            const existing = data.existing || [];
            const missing = data.missing || [];

            let list = '<ul style="list-style:none;padding:0">';
            existing.forEach(name => {
                list += `<li>${name} - <span style="color:green">создано</span></li>`;
            });
            missing.forEach(name => {
                list += `<li>${name} - <button class="action-btn preview-btn" onclick="createField('${name}', this)">Создать</button></li>`;
            });
            list += '</ul>'
            if (missingFields.length > 0) {

            if (missing.length > 0) {


>>>>>>> ac1fbbe0
                list += `<div style="margin-top:10px;"><button class="action-btn send-btn" onclick="createAllFields()">Создать все</button></div>`;
            }

            showModal('Дополнительные поля', list);
<<<<<<< HEAD
=======


            const existing = data.existing || [];
            const missing = data.missing || [];
            let msg = `Существующие поля: ${existing.length ? existing.join(', ') : 'нет'}\n`;

            if (missing.length > 0) {
                if (confirm(msg + `Не хватает полей: ${missing.join(', ')}. Создать?`)) {
                    fetch('/custom_fields/create', {method: 'POST'})
                        .then(r => r.json())
                        .then(res => {
                            alert('Созданы поля: ' + (res.created || []).join(', '));
                        });
                }
            } else if (data.error) {
                alert('Ошибка: ' + data.error);
            } else {
                alert(msg + 'Все необходимые поля уже созданы');
            }


>>>>>>> ac1fbbe0
        })
        .catch(err => alert('Ошибка: ' + err));
}

function createField(name, btn) {
    fetch('/custom_fields/create', {
        method: 'POST',
        headers: {'Content-Type': 'application/json'},
        body: JSON.stringify({name})
    })
        .then(resp => resp.json())
        .then(data => {
            if (data.created && data.created.includes(name)) {
                btn.outerHTML = '<span style="color:green">создано</span>';
            } else if (data.error) {
                alert('Ошибка: ' + data.error);
            }
        })
        .catch(err => alert('Ошибка: ' + err));
<<<<<<< HEAD
=======




function createAllFields() {
    fetch('/custom_fields/create', {method: 'POST'})
        .then(resp => resp.json())
        .then(data => {
            if (data.created) {
                checkCustomFields();
            } else if (data.error) {
                alert('Ошибка: ' + data.error);
            }
        })
        .catch(err => alert('Ошибка: ' + err));
}



>>>>>>> ac1fbbe0
}

function createAllFields() {
    fetch('/custom_fields/create', {method: 'POST'})
        .then(resp => resp.json())
        .then(data => {
            if (data.created) {
                checkCustomFields();
            } else if (data.error) {
                alert('Ошибка: ' + data.error);
            }
        })
        .catch(err => alert('Ошибка: ' + err));
}


// Инициализация при загрузке страницы
document.addEventListener('DOMContentLoaded', function() {
    // Инициализация объекта пользовательских изменений
});

</script>
</body>
</html>
<|MERGE_RESOLUTION|>--- conflicted
+++ resolved
@@ -1013,7 +1013,7 @@
                 alert('Ошибка: ' + data.error);
                 return;
             }
-<<<<<<< HEAD
+
             const existingFieldNames = data.existing || [];
             const missingFieldNames = data.missing || [];
 
@@ -1027,7 +1027,7 @@
             list += '</ul>';
 
             if (missingFieldNames.length > 0) {
-=======
+
             const existingFields = data.existing || [];
             const missingFields = data.missing || [];
 
@@ -1052,13 +1052,12 @@
             if (missing.length > 0) {
 
 
->>>>>>> ac1fbbe0
+
                 list += `<div style="margin-top:10px;"><button class="action-btn send-btn" onclick="createAllFields()">Создать все</button></div>`;
             }
 
             showModal('Дополнительные поля', list);
-<<<<<<< HEAD
-=======
+
 
 
             const existing = data.existing || [];
@@ -1080,7 +1079,7 @@
             }
 
 
->>>>>>> ac1fbbe0
+
         })
         .catch(err => alert('Ошибка: ' + err));
 }
@@ -1100,8 +1099,7 @@
             }
         })
         .catch(err => alert('Ошибка: ' + err));
-<<<<<<< HEAD
-=======
+
 
 
 
@@ -1121,7 +1119,7 @@
 
 
 
->>>>>>> ac1fbbe0
+
 }
 
 function createAllFields() {
