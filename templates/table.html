<!DOCTYPE html>
<html lang="ru">
<head>
    <meta charset="UTF-8">
    <meta name="viewport" content="width=device-width, initial-scale=1.0">
    <title>Каталог товаров - Таблица</title>
    <style>
        * {
            margin: 0;
            padding: 0;
            box-sizing: border-box;
        }
        
        body {
            font-family: 'Segoe UI', Tahoma, Geneva, Verdana, sans-serif;
            background-color: #f5f5f5;
            color: #333;
            line-height: 1.4;
            padding: 20px;
        }
        
        .container {
            max-width: 1600px;
            margin: 0 auto;
            background: white;
            border-radius: 10px;
            box-shadow: 0 4px 6px rgba(0, 0, 0, 0.1);
            overflow: hidden;
        }
        
        .header {
            background: linear-gradient(135deg, #667eea 0%, #764ba2 100%);
            color: white;
            padding: 30px;
            text-align: center;
        }
        
        .header h1 {
            font-size: 2.2em;
            margin-bottom: 10px;
        }
        
        .stats {
            background: #f8f9fa;
            padding: 15px 30px;
            border-bottom: 1px solid #dee2e6;
            font-weight: bold;
            color: #495057;
        }
        
        .table-container {
            overflow-x: auto;
            max-height: 80vh;
        }
        
        table {
            width: 100%;
            border-collapse: collapse;
            font-size: 14px;
        }
        
        th {
            background: #343a40;
            color: white;
            padding: 12px 8px;
            text-align: left;
            font-weight: 600;
            position: sticky;
            top: 0;
            z-index: 10;
        }
        
        td {
            padding: 10px 8px;
            border-bottom: 1px solid #dee2e6;
            vertical-align: top;
        }
        
        tr:hover {
            background-color: #f8f9fa;
        }
        
        .product-name {
            font-weight: 600;
            color: #2c3e50;
            min-width: 200px;
        }
        
        .article {
            font-family: 'Courier New', monospace;
            background: #e9ecef;
            padding: 2px 4px;
            border-radius: 3px;
            min-width: 100px;
        }
        
        .tnved {
            min-width: 120px;
        }
        
        .tnved-code {
            font-family: 'Courier New', monospace;
            background: #f0f8ff;
            padding: 2px 4px;
            border-radius: 3px;
            font-weight: bold;
        }
        
        .composition {
            max-width: 200px;
            word-wrap: break-word;
        }
        
        .documents {
            max-width: 150px;
            word-wrap: break-word;
            font-size: 12px;
        }
        
        .product-type {
            background: #007bff;
            color: white;
            padding: 2px 6px;
            border-radius: 12px;
            font-size: 11px;
            text-transform: uppercase;
        }

        .target-gender,
        .size-type {
            font-size: 12px;
        }
        
        .characteristics {
            font-size: 12px;
        }
        
        .char-item {
            background: #e3f2fd;
            padding: 2px 6px;
            margin: 1px;
            border-radius: 3px;
            display: inline-block;
        }
        
        .variant-badge {
            background: #28a745;
            color: white;
            padding: 1px 4px;
            border-radius: 2px;
            font-size: 9px;
            text-transform: uppercase;
        }
        
        .empty-value {
            color: #6c757d;
            font-style: italic;
        }
        
        .navigation {
            padding: 20px 30px;
            background: #f8f9fa;
            border-top: 1px solid #dee2e6;
        }
        
        .nav-link {
            display: inline-block;
            margin-right: 15px;
            padding: 8px 16px;
            background: #007bff;
            color: white;
            text-decoration: none;
            border-radius: 4px;
            font-size: 14px;
        }
        
        .nav-link:hover {
            background: #0056b3;
        }
        
        .no-products {
            text-align: center;
            padding: 50px;
            color: #6c757d;
            font-size: 18px;
        }
        
        /* Стили для валидации */
        .validation-badge {
            display: inline-block;
            margin-left: 5px;
            font-size: 12px;
            font-weight: bold;
        }
        
        .validation-badge.valid {
            color: #28a745;
        }
        
        .validation-badge.invalid {
            color: #dc3545;
        }
        
        .color-value.valid,
        .product-type.valid {
            background-color: #d4edda;
            padding: 2px 4px;
            border-radius: 3px;
        }
        
        .color-value.invalid,
        .product-type.invalid {
            background-color: #f8d7da;
            padding: 2px 4px;
            border-radius: 3px;
        }
        
        .suggestion-select {
            display: block;
            margin-top: 5px;
            padding: 2px 4px;
            border: 1px solid #007bff;
            border-radius: 3px;
            font-size: 11px;
            background-color: #e3f2fd;
        }
        
        .suggestion-select:focus {
            outline: none;
            border-color: #0056b3;
        }
        
        /* Стили для кнопок действий */
        .actions {
            min-width: 140px;
            text-align: center;
        }
        
        .action-btn {
            display: block;
            width: 100%;
            margin: 2px 0;
            padding: 4px 8px;
            border: none;
            border-radius: 4px;
            font-size: 11px;
            cursor: pointer;
            transition: all 0.3s ease;
        }
        
        .preview-btn {
            background: #17a2b8;
            color: white;
        }
        
        .preview-btn:hover {
            background: #138496;
        }
        
        .send-btn {
            background: #28a745;
            color: white;
        }
        
        .send-btn:hover {
            background: #218838;
        }
        
        .send-btn:disabled {
            background: #6c757d;
            cursor: not-allowed;
        }
        
        /* Модальное окно */
        .modal {
            display: none;
            position: fixed;
            z-index: 1000;
            left: 0;
            top: 0;
            width: 100%;
            height: 100%;
            background-color: rgba(0,0,0,0.5);
        }
        
        .modal-content {
            background-color: white;
            margin: 5% auto;
            padding: 20px;
            border-radius: 10px;
            width: 80%;
            max-width: 800px;
            max-height: 80%;
            overflow-y: auto;
        }
        
        .close {
            color: #aaa;
            float: right;
            font-size: 28px;
            font-weight: bold;
            cursor: pointer;
        }
        
        .close:hover {
            color: black;
        }

        .loading-spinner {
            border: 4px solid #f3f3f3;
            border-top: 4px solid #3498db;
            border-radius: 50%;
            width: 40px;
            height: 40px;
            animation: spin 1s linear infinite;
            display: inline-block;
        }

        @keyframes spin {
            0% { transform: rotate(0deg); }
            100% { transform: rotate(360deg); }
        }

        /* Индикатор изменений */
        .changed-field {
            background-color: #fff3cd !important;
            border-left: 3px solid #ffc107 !important;
        }
    </style>
</head>
<body>
    <div class="container">
        <div class="header">
            <h1>Каталог товаров для национального каталога</h1>
            <p>Товары с характеристиками в табличном виде</p>
        </div>
        
        <div class="stats">
            Найдено товаров: <strong>{{ products|length }}</strong>
            {% if total_items %}
                | Всего в системе: {{ total_items }}
            {% endif %}
        </div>

        <div class="navigation" style="padding:10px;">
            <button class="action-btn preview-btn" onclick="checkCustomFields()">⚙️ Проверить доп. поля</button>
        </div>
        
        {% if products %}
        <div class="table-container">
            <table>
                <thead>
                    <tr>
                        <th>Наименование</th>
                        <th>Артикул</th>
                        <th>ТН ВЭД</th>
                        <th>Состав</th>
                        <th>Бренд НК</th>
                        <th>Разреш. документы</th>
                        <th>Вид товара</th>
                        <th>Целевой пол</th>
                        <th>Вид размера</th>
                        <th>Характеристики</th>
                        <th>Действия</th>
                    </tr>
                </thead>
                <tbody>
                    {% for product in products %}
                    <tr data-product-index="{{ loop.index0 }}">
                        <td class="product-name">
                            {{ product.name or 'Без названия' }}
                            {% if product.item_type == 'variant' %}
                                <span class="variant-badge">вариант</span>
                            {% endif %}
                        </td>
                        
                        <td class="article">
                            {% if product.article %}
                                {{ product.article }}
                            {% else %}
                                <span class="empty-value">Не указан</span>
                            {% endif %}
                        </td>
                        
                        <td class="tnved">
                            {% if product.tnved %}
                                <span class="tnved-code">{{ product.tnved }}</span>
                                {% if product.tnved|length == 10 %}
                                    <small style="color: #28a745;">(детальный)</small>
                                {% elif product.tnved|length == 4 %}
                                    <small style="color: #007bff;">(группа)</small>
                                {% endif %}
                            {% else %}
                                <span class="empty-value">Не указан</span>
                            {% endif %}
                        </td>
                        
                        <td class="composition">
                            {% if product.composition %}
                                {{ product.composition }}
                            {% else %}
                                <span class="empty-value">Не указан</span>
                            {% endif %}
                        </td>
                        
                        <td class="documents">
                            {% if product.brand_nk %}
                                {{ product.brand_nk }}
                            {% else %}
                                <span class="empty-value">Не указан</span>
                            {% endif %}
                        </td>
                        
                        <td class="documents">
                            {% if product.permit_docs %}
                                {{ product.permit_docs }}
                            {% else %}
                                <span class="empty-value">Не указаны</span>
                            {% endif %}
                        </td>
                        
                        <td data-field-name="product_type">
                            {% if product.product_type %}
                                {% if product.product_type_valid %}
                                    <span class="product-type valid" data-original-value="{{ product.product_type }}">{{ product.product_type }}</span>
                                    <span class="validation-badge valid">✓</span>
                                {% else %}
                                    <span class="product-type invalid" data-original-value="{{ product.product_type }}">{{ product.product_type }}</span>
                                    <span class="validation-badge invalid">✗</span>
                                    {% if product.product_type_suggestions %}
                                        <select class="suggestion-select" data-field="product_type" data-product-index="{{ loop.index0 }}" onchange="updateField(this)">
                                            <option value="">Выберите из НК</option>
                                            {% for suggestion in product.product_type_suggestions %}
                                                <option value="{{ suggestion }}">{{ suggestion }}</option>
                                            {% endfor %}
                                        </select>
                                    {% endif %}
                                {% endif %}
                            {% else %}
                                <span class="empty-value">Не указан</span>
                            {% endif %}
                        </td>

                        <td class="target-gender">
                            {% if product.target_gender %}
                                {{ product.target_gender }}
                            {% else %}
                                <span class="empty-value">Не указан</span>
                            {% endif %}
                        </td>

                        <td class="size-type">
                            {% if product.size_type %}
                                {{ product.size_type }}
                            {% else %}
                                <span class="empty-value">Не указан</span>
                            {% endif %}
                        </td>

                        <td class="characteristics" data-field-name="color">
                            {% if product.color or product.size %}
                                {% if product.color %}
                                    <span class="char-item">
                                        <strong>Цвет:</strong>
                                        {% if product.color_valid %}
                                            <span class="color-value valid" data-original-value="{{ product.color }}">{{ product.color }}</span>
                                            <span class="validation-badge valid">✓</span>
                                        {% else %}
                                            <span class="color-value invalid" data-original-value="{{ product.color }}">{{ product.color }}</span>
                                            <span class="validation-badge invalid">✗</span>
                                            {% if product.color_suggestions %}
                                                <select class="suggestion-select" data-field="color" data-product-index="{{ loop.index0 }}" onchange="updateField(this)">
                                                    <option value="">Выберите из НК</option>
                                                    {% for suggestion in product.color_suggestions %}
                                                        <option value="{{ suggestion }}">{{ suggestion }}</option>
                                                    {% endfor %}
                                                </select>
                                            {% endif %}
                                        {% endif %}
                                    </span>
                                {% endif %}
                                {% if product.size %}
                                    <span class="char-item"><strong>Размер:</strong> {{ product.size }}</span>
                                {% endif %}
                            {% else %}
                                <span class="empty-value">Не указаны</span>
                            {% endif %}
                        </td>
                        
                        <td class="actions">
                            <button class="action-btn preview-btn" data-index="{{ loop.index0 }}" onclick="previewCard(this.getAttribute('data-index'))">
                                👁️ Превью
                            </button>
                            <button class="action-btn send-btn" data-index="{{ loop.index0 }}" onclick="sendToNK(this.getAttribute('data-index'))" 
                                    {% if not product.tnved or not product.name %}disabled{% endif %}>
                                📤 В НК
                            </button>
                        </td>
                    </tr>
                    {% endfor %}
                </tbody>
            </table>
        </div>
        {% else %}
        <div class="no-products">
            <h3>Товары для национального каталога не найдены</h3>
            <p>Убедитесь, что у товаров установлен флажок "Для нац.каталога"</p>
        </div>
        {% endif %}
        
        
    </div>
    
    <!-- Модальное окно -->
    <div id="modal" class="modal">
        <div class="modal-content">
            <span class="close" onclick="closeModal()">&times;</span>
            <h2 id="modal-title"></h2>
            <div id="modal-body"></div>
        </div>
    </div>
    
<script>
// ===============================================
// СИСТЕМА ОТСЛЕЖИВАНИЯ ПОЛЬЗОВАТЕЛЬСКИХ ИЗМЕНЕНИЙ
// ===============================================

// Глобальный объект для хранения пользовательских изменений
window.userChanges = {};

// Функция для сохранения изменения
function saveUserChange(productIndex, field, newValue) {
    if (!window.userChanges[productIndex]) {
        window.userChanges[productIndex] = {};
    }
    window.userChanges[productIndex][field] = newValue;
    
    console.log(`💾 Сохранено изменение для товара ${productIndex}:`, {
        field: field,
        value: newValue,
        allChanges: window.userChanges[productIndex]
    });
}

// Функция для получения актуального значения поля (с учетом пользовательских изменений)
function getActualValue(productIndex, field, originalValue) {
    if (window.userChanges[productIndex] && window.userChanges[productIndex][field] !== undefined) {
        return window.userChanges[productIndex][field];
    }
    return originalValue;
}

// Обновленная функция updateField
function updateField(selectElement) {
    const field = selectElement.getAttribute('data-field');
    const newValue = selectElement.value;
    const productIndex = parseInt(selectElement.getAttribute('data-product-index'));
    
    if (!newValue) return;
    
    console.log(`🔄 Обновляем поле ${field} для товара ${productIndex}: "${newValue}"`);
    
    // Сохраняем изменение
    saveUserChange(productIndex, field, newValue);
    
    // Находим соответствующий элемент для обновления отображения
    const row = selectElement.closest('tr');
    const fieldElement = row.querySelector(`.${field}-value, .product-type`);
    
    if (fieldElement) {
        fieldElement.textContent = newValue;
        fieldElement.classList.remove('invalid');
        fieldElement.classList.add('valid');
        
        // Обновляем значок валидации
        const badge = fieldElement.nextElementSibling;
        if (badge && badge.classList.contains('validation-badge')) {
            badge.textContent = '✓';
            badge.classList.remove('invalid');
            badge.classList.add('valid');
        }
        
        // Скрываем dropdown
        selectElement.style.display = 'none';
        
        // Выделяем ячейку как измененную
        const cell = fieldElement.closest('td');
        if (cell) {
            cell.classList.add('changed-field');
        }
        
        console.log(`✅ Поле ${field} успешно обновлено в интерфейсе`);
    }
}

// ===============================================
// МОДАЛЬНОЕ ОКНО
// ===============================================

function showModal(title, content) {
    let modal = document.getElementById('modal');
    if (!modal) {
        modal = document.createElement('div');
        modal.id = 'modal';
        modal.className = 'modal';
        modal.innerHTML = `
            <div class="modal-content">
                <span class="close" onclick="closeModal()">&times;</span>
                <h2 id="modal-title"></h2>
                <div id="modal-body"></div>
            </div>
        `;
        document.body.appendChild(modal);
    }
    
    document.getElementById('modal-title').textContent = title;
    document.getElementById('modal-body').innerHTML = content;
    modal.style.display = 'block';
}

function closeModal() {
    const modal = document.getElementById('modal');
    if (modal) {
        modal.style.display = 'none';
    }
}

// Закрытие модального окна при клике вне его
window.onclick = function(event) {
    const modal = document.getElementById('modal');
    if (event.target == modal) {
        modal.style.display = 'none';
    }
}

// ===============================================
// ФУНКЦИИ ДЛЯ РАБОТЫ С НК
// ===============================================

function previewCard(productIndex) {
    console.log(`👁️ Предпросмотр карточки для товара ${productIndex}`);
    console.log(`📝 Пользовательские изменения:`, window.userChanges[productIndex] || 'нет');
    
    // Формируем URL с параметрами пользовательских изменений
    let url = `/nk_preview/${productIndex}`;
    const userChangesForProduct = window.userChanges[productIndex];
    
    if (userChangesForProduct && Object.keys(userChangesForProduct).length > 0) {
        // Передаем изменения как POST запрос
        fetch(url, {
            method: 'POST',
            headers: {
                'Content-Type': 'application/json',
            },
            body: JSON.stringify({
                user_changes: userChangesForProduct
            })
        })
        .then(response => response.json())
        .then(handlePreviewResponse)
        .catch(error => {
            alert('Ошибка: ' + error);
        });
    } else {
        // Обычный GET запрос, если изменений нет
        fetch(url)
            .then(response => response.json())
            .then(handlePreviewResponse)
            .catch(error => {
                alert('Ошибка: ' + error);
            });
    }
}

function handlePreviewResponse(data) {
    if (data.error) {
        alert('Ошибка: ' + data.error);
        return;
    }
    
    let changesInfo = '';
    if (data.applied_changes && Object.keys(data.applied_changes).length > 0) {
        changesInfo = `
            <div style="background: #fff3cd; padding: 10px; border-radius: 5px; margin: 10px 0; border-left: 4px solid #ffc107;">
                <h4 style="margin: 0 0 5px 0; color: #856404;">✏️ Применены пользовательские изменения:</h4>
                ${Object.entries(data.applied_changes).map(([field, value]) => 
                    `<p style="margin: 2px 0;"><strong>${field}:</strong> ${value}</p>`
                ).join('')}
            </div>
        `;
    }
    
    showModal('Превью карточки для НК', `
        <h3>${data.product_data.name}</h3>
        <p><strong>Бренд:</strong> ${data.brand}</p>
        <p><strong>Категория НК:</strong> ${data.category_id} ${data.category_info ? '- ' + data.category_info.name : ''}</p>
        <p><strong>ТН ВЭД:</strong> ${data.product_data.tnved}</p>
        <p><strong>Вид товара:</strong> ${data.product_data.product_type || 'Не указан'}</p>
        <p><strong>Цвет:</strong> ${data.product_data.color || 'Не указан'}</p>
        ${changesInfo}
        <h4>Данные для отправки:</h4>
        <pre style="background: #f8f9fa; padding: 10px; border-radius: 5px; font-size: 12px; overflow-x: auto;">${JSON.stringify(data.nk_card_data, null, 2)}</pre>
    `);
}

function sendToNK(productIndex) {
    if (!confirm('Отправить товар в Национальный каталог?')) {
        return;
    }
    
    console.log(`📤 Отправляем товар ${productIndex} в НК`);
    console.log(`📝 Пользовательские изменения:`, window.userChanges[productIndex] || 'нет');
    
    const btn = event.target;
    btn.disabled = true;
    btn.textContent = '⏳ Отправка...';
    
    // Подготавливаем данные для отправки
    const requestData = {
        user_changes: window.userChanges[productIndex] || {}
    };
    
    fetch(`/send_to_nk/${productIndex}`, {
        method: 'POST',
        headers: {
            'Content-Type': 'application/json'
        },
        body: JSON.stringify(requestData)
    })
    .then(response => response.json())
    .then(data => {
        if (data.success) {
            let modalContent = `
                <h3>✅ Карточка отправлена</h3>
                <p><strong>Товар:</strong> ${data.product_name}</p>
                <p><strong>Feed ID:</strong> ${data.feed_id}</p>
                <p><strong>Статус:</strong> ${data.status || 'Неизвестен'}</p>
            `;
            
            // Показываем примененные изменения
            if (data.applied_changes && Object.keys(data.applied_changes).length > 0) {
                modalContent += `
                    <div style="background: #d4edda; padding: 10px; border-radius: 5px; margin: 10px 0; border-left: 4px solid #28a745;">
                        <h4 style="margin: 0 0 5px 0; color: #155724;">✏️ Применены изменения:</h4>
                        ${Object.entries(data.applied_changes).map(([field, value]) => 
                            `<p style="margin: 2px 0;"><strong>${field}:</strong> ${value}</p>`
                        ).join('')}
                    </div>
                `;
            }
            
            // Добавляем информацию о GTIN
            if (data.gtin) {
                modalContent += `
                    <div style="background: #d4edda; padding: 10px; border-radius: 5px; margin: 10px 0; border-left: 4px solid #28a745;">
                        <h4 style="margin: 0 0 5px 0; color: #155724;">🏷️ GTIN получен</h4>
                        <p style="margin: 0; font-family: 'Courier New', monospace; font-weight: bold; font-size: 16px;">${data.gtin}</p>
                    </div>
                `;
                
                // Информация об обновлении в МойСклад
                if (data.gtin_updated_in_ms) {
                    modalContent += `
                        <div style="background: #d1ecf1; padding: 10px; border-radius: 5px; margin: 10px 0; border-left: 4px solid #17a2b8;">
                            <h4 style="margin: 0 0 5px 0; color: #0c5460;">✅ МойСклад обновлен</h4>
                            <p style="margin: 0;">${data.ms_update_message}</p>
                        </div>
                    `;
                } else if (data.ms_update_error) {
                    modalContent += `
                        <div style="background: #f8d7da; padding: 10px; border-radius: 5px; margin: 10px 0; border-left: 4px solid #dc3545;">
                            <h4 style="margin: 0 0 5px 0; color: #721c24;">⚠️ Ошибка обновления МойСклад</h4>
                            <p style="margin: 0;">${data.ms_update_error}</p>
                        </div>
                    `;
                }
            } else {
                modalContent += `
                    <div style="background: #fff3cd; padding: 10px; border-radius: 5px; margin: 10px 0; border-left: 4px solid #ffc107;">
                        <p style="margin: 0; color: #856404;">⚠️ GTIN пока не получен. Возможно, карточка еще обрабатывается.</p>
                    </div>
                `;
            }
            
            // Добавляем ошибки валидации, если есть
            if (data.errors && data.errors.length > 0) {
                modalContent += `
                    <div style="background: #f8d7da; padding: 10px; border-radius: 5px; margin: 10px 0;">
                        <h4 style="color: #721c24;">❌ Ошибки валидации:</h4>
                        <ul style="margin: 5px 0;">
                            ${data.errors.map(error => `<li>${error.message}</li>`).join('')}
                        </ul>
                    </div>
                `;
            }
            
            modalContent += `
                <div style="margin-top: 15px;">
                    <button onclick="checkFeedStatus('${data.feed_id}', ${productIndex})" class="action-btn preview-btn">
                        🔄 Проверить статус
                    </button>
                </div>
            `;
            
            showModal('Результат отправки', modalContent);
            
            btn.textContent = '✅ Отправлено';
            btn.style.background = '#6c757d';
        } else {
            showModal('Ошибка отправки', `
                <h3>❌ Ошибка</h3>
                <p>${data.error}</p>
                ${data.status_code ? `<p><strong>Код:</strong> ${data.status_code}</p>` : ''}
            `);
            btn.disabled = false;
            btn.textContent = '📤 В НК';
        }
    })
    .catch(error => {
        alert('Ошибка: ' + error);
        btn.disabled = false;
        btn.textContent = '📤 В НК';
    });
}

function manualUpdateGtin(productIndex, gtin) {
    if (!gtin) {
        alert('GTIN не указан');
        return;
    }
    
    fetch(`/update_gtin`, {
        method: 'POST',
        headers: {
            'Content-Type': 'application/json'
        },
        body: JSON.stringify({ 
            product_index: productIndex,
            gtin: gtin 
        })
    })
    .then(response => response.json())
    .then(data => {
        if (data.success) {
            showModal('Успех', `
                <h3>✅ GTIN обновлен</h3>
                <p>${data.message}</p>
                <p><strong>GTIN:</strong> <code>${data.gtin}</code></p>
                ${data.total_barcodes ? `<p><strong>Всего штрихкодов:</strong> ${data.total_barcodes}</p>` : ''}
            `);
        } else {
            showModal('Ошибка', `
                <h3>❌ Ошибка обновления GTIN</h3>
                <p>${data.message}</p>
            `);
        }
    })
    .catch(error => {
        alert('Ошибка: ' + error);
    });
}

function checkFeedStatus(feedId, productIndex = null) {
    console.log(`🔍 Проверяем статус feed ${feedId}`, productIndex ? `для товара ${productIndex}` : '');
    
    fetch(`/check_feed_status/${feedId}`)
        .then(response => response.json())
        .then(data => {
            if (data.success) {
                let statusContent = `
                    <h3>📋 Статус Feed ${feedId}</h3>
                    <p><strong>Статус:</strong> ${data.status}</p>
                    <p><strong>Создан:</strong> ${data.created_at}</p>
                `;
                
                // Статистика
                if (data.stats) {
                    statusContent += `
                        <h4>📊 Статистика:</h4>
                        <ul>
                            <li>Всего товаров: ${data.stats.total}</li>
                            <li>Обработано: ${data.stats.processed}</li>
                            <li>Принято: ${data.stats.accepted}</li>
                            <li>Отклонено: ${data.stats.rejected}</li>
                        </ul>
                    `;
                }
                
                // GTIN - ОСНОВНАЯ ЛОГИКА
                if (data.gtin) {
                    statusContent += `
                        <div style="background: #d4edda; padding: 10px; border-radius: 5px; margin: 10px 0; border-left: 4px solid #28a745;">
                            <h4 style="color: #155724;">🏷️ GTIN получен: <code>${data.gtin}</code></h4>
                        </div>
                    `;
                    
                    // АВТОМАТИЧЕСКОЕ ОБНОВЛЕНИЕ В МОЙСКЛАД
                    if (productIndex !== null) {
                        statusContent += `
                            <div id="ms-update-status" style="background: #fff3cd; padding: 10px; border-radius: 5px; margin: 10px 0; border-left: 4px solid #ffc107;">
                                <h4 style="color: #856404;">⏳ Обновляем GTIN в МойСклад...</h4>
                                <div class="loading-spinner" style="margin: 10px auto; width: 20px; height: 20px;"></div>
                            </div>
                        `;
                        
                        // Показываем модальное окно сначала
                        showModal('Статус обработки', statusContent);
                        
                        // АВТОМАТИЧЕСКИ обновляем GTIN в МойСклад
                        console.log(`🔄 Автоматически обновляем GTIN ${data.gtin} для товара ${productIndex}`);
                        
                        fetch(`/update_gtin`, {
                            method: 'POST',
                            headers: {
                                'Content-Type': 'application/json'
                            },
                            body: JSON.stringify({ 
                                product_index: productIndex,
                                gtin: data.gtin 
                            })
                        })
                        .then(response => response.json())
                        .then(updateResult => {
                            // Обновляем статус в модальном окне
                            const msStatusDiv = document.getElementById('ms-update-status');
                            if (msStatusDiv) {
                                if (updateResult.success) {
                                    msStatusDiv.innerHTML = `
                                        <h4 style="color: #155724;">✅ GTIN обновлен в МойСклад</h4>
                                        <p style="margin: 5px 0;"><strong>Сообщение:</strong> ${updateResult.message}</p>
                                        ${updateResult.total_barcodes ? `<p style="margin: 5px 0;"><strong>Всего штрихкодов:</strong> ${updateResult.total_barcodes}</p>` : ''}
                                    `;
                                    msStatusDiv.style.background = '#d4edda';
                                    msStatusDiv.style.borderLeftColor = '#28a745';
                                } else {
                                    msStatusDiv.innerHTML = `
                                        <h4 style="color: #721c24;">❌ Ошибка обновления МойСклад</h4>
                                        <p style="margin: 5px 0;">${updateResult.message}</p>
                                        <button onclick="manualUpdateGtin(${productIndex}, '${data.gtin}')" 
                                                class="action-btn send-btn" style="margin-top: 5px;">
                                            🔄 Повторить
                                        </button>
                                    `;
                                    msStatusDiv.style.background = '#f8d7da';
                                    msStatusDiv.style.borderLeftColor = '#dc3545';
                                }
                            }
                            console.log(`✅ Результат автоматического обновления GTIN:`, updateResult);
                        })
                        .catch(error => {
                            console.error('❌ Ошибка автообновления GTIN:', error);
                            const msStatusDiv = document.getElementById('ms-update-status');
                            if (msStatusDiv) {
                                msStatusDiv.innerHTML = `
                                    <h4 style="color: #721c24;">❌ Ошибка сети</h4>
                                    <p>Не удалось обновить GTIN: ${error}</p>
                                `;
                                msStatusDiv.style.background = '#f8d7da';
                                msStatusDiv.style.borderLeftColor = '#dc3545';
                            }
                        });
                        
                        return; // Выходим, так как модальное окно уже показано
                    }
                } else {
                    statusContent += `
                        <div style="background: #fff3cd; padding: 10px; border-radius: 5px; margin: 10px 0; border-left: 4px solid #ffc107;">
                            <p style="margin: 0; color: #856404;">⚠️ GTIN пока не получен. Карточка еще обрабатывается.</p>
                        </div>
                    `;
                }
                
                // Ошибки
                if (data.errors && data.errors.length > 0) {
                    statusContent += `
                        <h4>❌ Ошибки:</h4>
                        <div style="background: #f8d7da; padding: 10px; border-radius: 5px;">
                            <ul>
                                ${data.errors.map(error => `<li>${error.message || error}</li>`).join('')}
                            </ul>
                        </div>
                    `;
                }
                
                statusContent += `
                    <button onclick="checkFeedStatus('${feedId}', ${productIndex})" class="action-btn preview-btn" style="margin-top: 10px;">
                        🔄 Обновить статус
                    </button>
                `;
                
                showModal('Статус обработки', statusContent);
            } else {
                showModal('Ошибка', `
                    <h3>❌ Не удалось получить статус</h3>
                    <p>${data.error}</p>
                `);
            }
        })
        .catch(error => {
            console.error('Ошибка проверки статуса:', error);
            alert('Ошибка: ' + error);
        });
}

// ---------------------------------
// Работа с пользовательскими полями
// ---------------------------------
function checkCustomFields() {
    fetch('/custom_fields/check')
        .then(resp => resp.json())
        .then(data => {
            if (data.error) {
                alert('Ошибка: ' + data.error);
                return;
            }
<<<<<<< HEAD
=======

>>>>>>> 6f7eaa69
            const existingFieldNames = data.existing || [];
            const missingFieldNames = data.missing || [];

            let list = '<ul style="list-style:none;padding:0">';
            existingFieldNames.forEach(name => {
                list += `<li>${name} - <span style="color:green">создано</span></li>`;
            });
            missingFieldNames.forEach(name => {
                list += `<li>${name} - <button class="action-btn preview-btn" onclick="createField('${name}', this)">Создать</button></li>`;
            });
            list += '</ul>';

            if (missingFieldNames.length > 0) {
<<<<<<< HEAD
=======

            const existingFields = data.existing || [];
            const missingFields = data.missing || [];

            let list = '<ul style="list-style:none;padding:0">';
            existingFields.forEach(name => {
                list += `<li>${name} - <span style="color:green">создано</span></li>`;
            });
            missingFields.forEach(name => {
            const existing = data.existing || [];
            const missing = data.missing || [];

            let list = '<ul style="list-style:none;padding:0">';
            existing.forEach(name => {
                list += `<li>${name} - <span style="color:green">создано</span></li>`;
            });
            missing.forEach(name => {
                list += `<li>${name} - <button class="action-btn preview-btn" onclick="createField('${name}', this)">Создать</button></li>`;
            });
            list += '</ul>'
            if (missingFields.length > 0) {

            if (missing.length > 0) {



>>>>>>> 6f7eaa69
                list += `<div style="margin-top:10px;"><button class="action-btn send-btn" onclick="createAllFields()">Создать все</button></div>`;
            }

            showModal('Дополнительные поля', list);
<<<<<<< HEAD
=======



            const existing = data.existing || [];
            const missing = data.missing || [];
            let msg = `Существующие поля: ${existing.length ? existing.join(', ') : 'нет'}\n`;

            if (missing.length > 0) {
                if (confirm(msg + `Не хватает полей: ${missing.join(', ')}. Создать?`)) {
                    fetch('/custom_fields/create', {method: 'POST'})
                        .then(r => r.json())
                        .then(res => {
                            alert('Созданы поля: ' + (res.created || []).join(', '));
                        });
                }
            } else if (data.error) {
                alert('Ошибка: ' + data.error);
            } else {
                alert(msg + 'Все необходимые поля уже созданы');
            }



>>>>>>> 6f7eaa69
        })
        .catch(err => alert('Ошибка: ' + err));
}

function createField(name, btn) {
    fetch('/custom_fields/create', {
        method: 'POST',
        headers: {'Content-Type': 'application/json'},
        body: JSON.stringify({name})
    })
        .then(resp => resp.json())
        .then(data => {
            if (data.created && data.created.includes(name)) {
                btn.outerHTML = '<span style="color:green">создано</span>';
            } else if (data.error) {
                alert('Ошибка: ' + data.error);
            }
        })
        .catch(err => alert('Ошибка: ' + err));
<<<<<<< HEAD
}

function createAllFields() {
    fetch('/custom_fields/create', {method: 'POST'})
        .then(resp => resp.json())
        .then(data => {
            if (data.created) {
                checkCustomFields();
            } else if (data.error) {
                alert('Ошибка: ' + data.error);
            }
        })
        .catch(err => alert('Ошибка: ' + err));
}

=======





function createAllFields() {
    fetch('/custom_fields/create', {method: 'POST'})
        .then(resp => resp.json())
        .then(data => {
            if (data.created) {
                checkCustomFields();
            } else if (data.error) {
                alert('Ошибка: ' + data.error);
            }
        })
        .catch(err => alert('Ошибка: ' + err));
}




}

function createAllFields() {
    fetch('/custom_fields/create', {method: 'POST'})
        .then(resp => resp.json())
        .then(data => {
            if (data.created) {
                checkCustomFields();
            } else if (data.error) {
                alert('Ошибка: ' + data.error);
            }
        })
        .catch(err => alert('Ошибка: ' + err));
}

>>>>>>> 6f7eaa69

// Инициализация при загрузке страницы
document.addEventListener('DOMContentLoaded', function() {
    // Инициализация объекта пользовательских изменений
});

</script>
</body>
</html>
<|MERGE_RESOLUTION|>--- conflicted
+++ resolved
@@ -1013,10 +1013,7 @@
                 alert('Ошибка: ' + data.error);
                 return;
             }
-<<<<<<< HEAD
-=======
-
->>>>>>> 6f7eaa69
+
             const existingFieldNames = data.existing || [];
             const missingFieldNames = data.missing || [];
 
@@ -1030,8 +1027,7 @@
             list += '</ul>';
 
             if (missingFieldNames.length > 0) {
-<<<<<<< HEAD
-=======
+
 
             const existingFields = data.existing || [];
             const missingFields = data.missing || [];
@@ -1058,14 +1054,11 @@
 
 
 
->>>>>>> 6f7eaa69
+
                 list += `<div style="margin-top:10px;"><button class="action-btn send-btn" onclick="createAllFields()">Создать все</button></div>`;
             }
 
             showModal('Дополнительные поля', list);
-<<<<<<< HEAD
-=======
-
 
 
             const existing = data.existing || [];
@@ -1088,7 +1081,7 @@
 
 
 
->>>>>>> 6f7eaa69
+
         })
         .catch(err => alert('Ошибка: ' + err));
 }
@@ -1108,8 +1101,7 @@
             }
         })
         .catch(err => alert('Ошибка: ' + err));
-<<<<<<< HEAD
-}
+
 
 function createAllFields() {
     fetch('/custom_fields/create', {method: 'POST'})
@@ -1124,7 +1116,6 @@
         .catch(err => alert('Ошибка: ' + err));
 }
 
-=======
 
 
 
@@ -1161,7 +1152,7 @@
         .catch(err => alert('Ошибка: ' + err));
 }
 
->>>>>>> 6f7eaa69
+
 
 // Инициализация при загрузке страницы
 document.addEventListener('DOMContentLoaded', function() {
