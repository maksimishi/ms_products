<!DOCTYPE html>
<html lang="ru">
<head>
    <meta charset="UTF-8">
    <meta name="viewport" content="width=device-width, initial-scale=1.0">
    <title>Каталог товаров - Таблица</title>
    <style>
        * {
            margin: 0;
            padding: 0;
            box-sizing: border-box;
        }
        
        body {
            font-family: 'Segoe UI', Tahoma, Geneva, Verdana, sans-serif;
            background-color: #f5f5f5;
            color: #333;
            line-height: 1.4;
            padding: 20px;
        }
        
        .container {
            max-width: 1600px;
            margin: 0 auto;
            background: white;
            border-radius: 10px;
            box-shadow: 0 4px 6px rgba(0, 0, 0, 0.1);
            overflow: hidden;
        }
        
        .header {
            background: linear-gradient(135deg, #667eea 0%, #764ba2 100%);
            color: white;
            padding: 30px;
            text-align: center;
        }
        
        .header h1 {
            font-size: 2.2em;
            margin-bottom: 10px;
        }
        
        .stats {
            background: #f8f9fa;
            padding: 15px 30px;
            border-bottom: 1px solid #dee2e6;
            font-weight: bold;
            color: #495057;
        }
        
        .table-container {
            overflow-x: auto;
            max-height: 80vh;
        }
        
        table {
            width: 100%;
            border-collapse: collapse;
            font-size: 14px;
        }
        
        th {
            background: #343a40;
            color: white;
            padding: 12px 8px;
            text-align: left;
            font-weight: 600;
            position: sticky;
            top: 0;
            z-index: 10;
        }
        
        td {
            padding: 10px 8px;
            border-bottom: 1px solid #dee2e6;
            vertical-align: top;
        }
        
        tr:hover {
            background-color: #f8f9fa;
        }
        
        .product-name {
            font-weight: 600;
            color: #2c3e50;
            min-width: 200px;
        }
        
        .article {
            font-family: 'Courier New', monospace;
            background: #e9ecef;
            padding: 2px 4px;
            border-radius: 3px;
            min-width: 100px;
        }
        
        .tnved {
            min-width: 120px;
        }
        
        .tnved-code {
            font-family: 'Courier New', monospace;
            background: #f0f8ff;
            padding: 2px 4px;
            border-radius: 3px;
            font-weight: bold;
        }
        
        .composition {
            max-width: 200px;
            word-wrap: break-word;
        }
        
        .documents {
            max-width: 150px;
            word-wrap: break-word;
            font-size: 12px;
        }
        
        .product-type {
            background: #007bff;
            color: white;
            padding: 2px 6px;
            border-radius: 12px;
            font-size: 11px;
            text-transform: uppercase;
        }
        
        .characteristics {
            font-size: 12px;
        }
        
        .char-item {
            background: #e3f2fd;
            padding: 2px 6px;
            margin: 1px;
            border-radius: 3px;
            display: inline-block;
        }
        
        .variant-badge {
            background: #28a745;
            color: white;
            padding: 1px 4px;
            border-radius: 2px;
            font-size: 9px;
            text-transform: uppercase;
        }
        
        .empty-value {
            color: #6c757d;
            font-style: italic;
        }
        
        .navigation {
            padding: 20px 30px;
            background: #f8f9fa;
            border-top: 1px solid #dee2e6;
        }
        
        .nav-link {
            display: inline-block;
            margin-right: 15px;
            padding: 8px 16px;
            background: #007bff;
            color: white;
            text-decoration: none;
            border-radius: 4px;
            font-size: 14px;
        }
        
        .nav-link:hover {
            background: #0056b3;
        }
        
        .no-products {
            text-align: center;
            padding: 50px;
            color: #6c757d;
            font-size: 18px;
        }
        
        /* Стили для валидации */
        .validation-badge {
            display: inline-block;
            margin-left: 5px;
            font-size: 12px;
            font-weight: bold;
        }
        
        .validation-badge.valid {
            color: #28a745;
        }
        
        .validation-badge.invalid {
            color: #dc3545;
        }
        
        .color-value.valid,
        .product-type.valid {
            background-color: #d4edda;
            padding: 2px 4px;
            border-radius: 3px;
        }
        
        .color-value.invalid,
        .product-type.invalid {
            background-color: #f8d7da;
            padding: 2px 4px;
            border-radius: 3px;
        }
        
        .suggestion-select {
            display: block;
            margin-top: 5px;
            padding: 2px 4px;
            border: 1px solid #007bff;
            border-radius: 3px;
            font-size: 11px;
            background-color: #e3f2fd;
        }
        
        .suggestion-select:focus {
            outline: none;
            border-color: #0056b3;
        }
        
        /* Стили для кнопок действий */
        .actions {
            min-width: 140px;
            text-align: center;
        }
        
        .action-btn {
            display: block;
            width: 100%;
            margin: 2px 0;
            padding: 4px 8px;
            border: none;
            border-radius: 4px;
            font-size: 11px;
            cursor: pointer;
            transition: all 0.3s ease;
        }
        
        .preview-btn {
            background: #17a2b8;
            color: white;
        }
        
        .preview-btn:hover {
            background: #138496;
        }
        
        .send-btn {
            background: #28a745;
            color: white;
        }
        
        .send-btn:hover {
            background: #218838;
        }
        
        .send-btn:disabled {
            background: #6c757d;
            cursor: not-allowed;
        }
        
        /* Модальное окно */
        .modal {
            display: none;
            position: fixed;
            z-index: 1000;
            left: 0;
            top: 0;
            width: 100%;
            height: 100%;
            background-color: rgba(0,0,0,0.5);
        }
        
        .modal-content {
            background-color: white;
            margin: 5% auto;
            padding: 20px;
            border-radius: 10px;
            width: 80%;
            max-width: 800px;
            max-height: 80%;
            overflow-y: auto;
        }
        
        .close {
            color: #aaa;
            float: right;
            font-size: 28px;
            font-weight: bold;
            cursor: pointer;
        }
        
        .close:hover {
            color: black;
        }

        .loading-spinner {
            border: 4px solid #f3f3f3;
            border-top: 4px solid #3498db;
            border-radius: 50%;
            width: 40px;
            height: 40px;
            animation: spin 1s linear infinite;
            display: inline-block;
        }

        @keyframes spin {
            0% { transform: rotate(0deg); }
            100% { transform: rotate(360deg); }
        }

        /* Индикатор изменений */
        .changed-field {
            background-color: #fff3cd !important;
            border-left: 3px solid #ffc107 !important;
        }
    </style>
</head>
<body>
    <div class="container">
        <div class="header">
            <h1>Каталог товаров для национального каталога</h1>
            <p>Товары с характеристиками в табличном виде</p>
        </div>
        
        <div class="stats">
            Найдено товаров: <strong>{{ products|length }}</strong>
            {% if total_items %}
                | Всего в системе: {{ total_items }}
            {% endif %}
        </div>

        <div class="navigation" style="padding:10px;">
            <button class="action-btn preview-btn" onclick="checkCustomFields()">⚙️ Проверить доп. поля</button>
        </div>
        
        {% if products %}
        <div class="table-container">
            <table>
                <thead>
                    <tr>
                        <th>Наименование</th>
                        <th>Артикул</th>
                        <th>ТН ВЭД</th>
                        <th>Состав</th>
                        <th>Бренд НК</th>
                        <th>Разреш. документы</th>
                        <th>Вид товара</th>
                        <th>Характеристики</th>
                        <th>Действия</th>
                    </tr>
                </thead>
                <tbody>
                    {% for product in products %}
                    <tr data-product-index="{{ loop.index0 }}">
                        <td class="product-name">
                            {{ product.name or 'Без названия' }}
                            {% if product.item_type == 'variant' %}
                                <span class="variant-badge">вариант</span>
                            {% endif %}
                        </td>
                        
                        <td class="article">
                            {% if product.article %}
                                {{ product.article }}
                            {% else %}
                                <span class="empty-value">Не указан</span>
                            {% endif %}
                        </td>
                        
                        <td class="tnved">
                            {% if product.tnved %}
                                <span class="tnved-code">{{ product.tnved }}</span>
                                {% if product.tnved|length == 10 %}
                                    <small style="color: #28a745;">(детальный)</small>
                                {% elif product.tnved|length == 4 %}
                                    <small style="color: #007bff;">(группа)</small>
                                {% endif %}
                            {% else %}
                                <span class="empty-value">Не указан</span>
                            {% endif %}
                        </td>
                        
                        <td class="composition">
                            {% if product.composition %}
                                {{ product.composition }}
                            {% else %}
                                <span class="empty-value">Не указан</span>
                            {% endif %}
                        </td>
                        
                        <td class="documents">
                            {% if product.brand_nk %}
                                {{ product.brand_nk }}
                            {% else %}
                                <span class="empty-value">Не указан</span>
                            {% endif %}
                        </td>
                        
                        <td class="documents">
                            {% if product.permit_docs %}
                                {{ product.permit_docs }}
                            {% else %}
                                <span class="empty-value">Не указаны</span>
                            {% endif %}
                        </td>
                        
                        <td data-field-name="product_type">
                            {% if product.product_type %}
                                {% if product.product_type_valid %}
                                    <span class="product-type valid" data-original-value="{{ product.product_type }}">{{ product.product_type }}</span>
                                    <span class="validation-badge valid">✓</span>
                                {% else %}
                                    <span class="product-type invalid" data-original-value="{{ product.product_type }}">{{ product.product_type }}</span>
                                    <span class="validation-badge invalid">✗</span>
                                    {% if product.product_type_suggestions %}
                                        <select class="suggestion-select" data-field="product_type" data-product-index="{{ loop.index0 }}" onchange="updateField(this)">
                                            <option value="">Выберите из НК</option>
                                            {% for suggestion in product.product_type_suggestions %}
                                                <option value="{{ suggestion }}">{{ suggestion }}</option>
                                            {% endfor %}
                                        </select>
                                    {% endif %}
                                {% endif %}
                            {% else %}
                                <span class="empty-value">Не указан</span>
                            {% endif %}
                        </td>
                        
                        <td class="characteristics" data-field-name="color">
                            {% if product.color or product.size %}
                                {% if product.color %}
                                    <span class="char-item">
                                        <strong>Цвет:</strong>
                                        {% if product.color_valid %}
                                            <span class="color-value valid" data-original-value="{{ product.color }}">{{ product.color }}</span>
                                            <span class="validation-badge valid">✓</span>
                                        {% else %}
                                            <span class="color-value invalid" data-original-value="{{ product.color }}">{{ product.color }}</span>
                                            <span class="validation-badge invalid">✗</span>
                                            {% if product.color_suggestions %}
                                                <select class="suggestion-select" data-field="color" data-product-index="{{ loop.index0 }}" onchange="updateField(this)">
                                                    <option value="">Выберите из НК</option>
                                                    {% for suggestion in product.color_suggestions %}
                                                        <option value="{{ suggestion }}">{{ suggestion }}</option>
                                                    {% endfor %}
                                                </select>
                                            {% endif %}
                                        {% endif %}
                                    </span>
                                {% endif %}
                                {% if product.size %}
                                    <span class="char-item"><strong>Размер:</strong> {{ product.size }}</span>
                                {% endif %}
                            {% else %}
                                <span class="empty-value">Не указаны</span>
                            {% endif %}
                        </td>
                        
                        <td class="actions">
                            <button class="action-btn preview-btn" data-index="{{ loop.index0 }}" onclick="previewCard(this.getAttribute('data-index'))">
                                👁️ Превью
                            </button>
                            <button class="action-btn send-btn" data-index="{{ loop.index0 }}" onclick="sendToNK(this.getAttribute('data-index'))" 
                                    {% if not product.tnved or not product.name %}disabled{% endif %}>
                                📤 В НК
                            </button>
                        </td>
                    </tr>
                    {% endfor %}
                </tbody>
            </table>
        </div>
        {% else %}
        <div class="no-products">
            <h3>Товары для национального каталога не найдены</h3>
            <p>Убедитесь, что у товаров установлен флажок "Для нац.каталога"</p>
        </div>
        {% endif %}
        
        
    </div>
    
    <!-- Модальное окно -->
    <div id="modal" class="modal">
        <div class="modal-content">
            <span class="close" onclick="closeModal()">&times;</span>
            <h2 id="modal-title"></h2>
            <div id="modal-body"></div>
        </div>
    </div>
    
<script>
// ===============================================
// СИСТЕМА ОТСЛЕЖИВАНИЯ ПОЛЬЗОВАТЕЛЬСКИХ ИЗМЕНЕНИЙ
// ===============================================

// Глобальный объект для хранения пользовательских изменений
window.userChanges = {};

// Функция для сохранения изменения
function saveUserChange(productIndex, field, newValue) {
    if (!window.userChanges[productIndex]) {
        window.userChanges[productIndex] = {};
    }
    window.userChanges[productIndex][field] = newValue;
    
    console.log(`💾 Сохранено изменение для товара ${productIndex}:`, {
        field: field,
        value: newValue,
        allChanges: window.userChanges[productIndex]
    });
}

// Функция для получения актуального значения поля (с учетом пользовательских изменений)
function getActualValue(productIndex, field, originalValue) {
    if (window.userChanges[productIndex] && window.userChanges[productIndex][field] !== undefined) {
        return window.userChanges[productIndex][field];
    }
    return originalValue;
}

// Обновленная функция updateField
function updateField(selectElement) {
    const field = selectElement.getAttribute('data-field');
    const newValue = selectElement.value;
    const productIndex = parseInt(selectElement.getAttribute('data-product-index'));
    
    if (!newValue) return;
    
    console.log(`🔄 Обновляем поле ${field} для товара ${productIndex}: "${newValue}"`);
    
    // Сохраняем изменение
    saveUserChange(productIndex, field, newValue);
    
    // Находим соответствующий элемент для обновления отображения
    const row = selectElement.closest('tr');
    const fieldElement = row.querySelector(`.${field}-value, .product-type`);
    
    if (fieldElement) {
        fieldElement.textContent = newValue;
        fieldElement.classList.remove('invalid');
        fieldElement.classList.add('valid');
        
        // Обновляем значок валидации
        const badge = fieldElement.nextElementSibling;
        if (badge && badge.classList.contains('validation-badge')) {
            badge.textContent = '✓';
            badge.classList.remove('invalid');
            badge.classList.add('valid');
        }
        
        // Скрываем dropdown
        selectElement.style.display = 'none';
        
        // Выделяем ячейку как измененную
        const cell = fieldElement.closest('td');
        if (cell) {
            cell.classList.add('changed-field');
        }
        
        console.log(`✅ Поле ${field} успешно обновлено в интерфейсе`);
    }
}

// ===============================================
// МОДАЛЬНОЕ ОКНО
// ===============================================

function showModal(title, content) {
    let modal = document.getElementById('modal');
    if (!modal) {
        modal = document.createElement('div');
        modal.id = 'modal';
        modal.className = 'modal';
        modal.innerHTML = `
            <div class="modal-content">
                <span class="close" onclick="closeModal()">&times;</span>
                <h2 id="modal-title"></h2>
                <div id="modal-body"></div>
            </div>
        `;
        document.body.appendChild(modal);
    }
    
    document.getElementById('modal-title').textContent = title;
    document.getElementById('modal-body').innerHTML = content;
    modal.style.display = 'block';
}

function closeModal() {
    const modal = document.getElementById('modal');
    if (modal) {
        modal.style.display = 'none';
    }
}

// Закрытие модального окна при клике вне его
window.onclick = function(event) {
    const modal = document.getElementById('modal');
    if (event.target == modal) {
        modal.style.display = 'none';
    }
}

// ===============================================
// ФУНКЦИИ ДЛЯ РАБОТЫ С НК
// ===============================================

function previewCard(productIndex) {
    console.log(`👁️ Предпросмотр карточки для товара ${productIndex}`);
    console.log(`📝 Пользовательские изменения:`, window.userChanges[productIndex] || 'нет');
    
    // Формируем URL с параметрами пользовательских изменений
    let url = `/nk_preview/${productIndex}`;
    const userChangesForProduct = window.userChanges[productIndex];
    
    if (userChangesForProduct && Object.keys(userChangesForProduct).length > 0) {
        // Передаем изменения как POST запрос
        fetch(url, {
            method: 'POST',
            headers: {
                'Content-Type': 'application/json',
            },
            body: JSON.stringify({
                user_changes: userChangesForProduct
            })
        })
        .then(response => response.json())
        .then(handlePreviewResponse)
        .catch(error => {
            alert('Ошибка: ' + error);
        });
    } else {
        // Обычный GET запрос, если изменений нет
        fetch(url)
            .then(response => response.json())
            .then(handlePreviewResponse)
            .catch(error => {
                alert('Ошибка: ' + error);
            });
    }
}

function handlePreviewResponse(data) {
    if (data.error) {
        alert('Ошибка: ' + data.error);
        return;
    }
    
    let changesInfo = '';
    if (data.applied_changes && Object.keys(data.applied_changes).length > 0) {
        changesInfo = `
            <div style="background: #fff3cd; padding: 10px; border-radius: 5px; margin: 10px 0; border-left: 4px solid #ffc107;">
                <h4 style="margin: 0 0 5px 0; color: #856404;">✏️ Применены пользовательские изменения:</h4>
                ${Object.entries(data.applied_changes).map(([field, value]) => 
                    `<p style="margin: 2px 0;"><strong>${field}:</strong> ${value}</p>`
                ).join('')}
            </div>
        `;
    }
    
    showModal('Превью карточки для НК', `
        <h3>${data.product_data.name}</h3>
        <p><strong>Бренд:</strong> ${data.brand}</p>
        <p><strong>Категория НК:</strong> ${data.category_id} ${data.category_info ? '- ' + data.category_info.name : ''}</p>
        <p><strong>ТН ВЭД:</strong> ${data.product_data.tnved}</p>
        <p><strong>Вид товара:</strong> ${data.product_data.product_type || 'Не указан'}</p>
        <p><strong>Цвет:</strong> ${data.product_data.color || 'Не указан'}</p>
        ${changesInfo}
        <h4>Данные для отправки:</h4>
        <pre style="background: #f8f9fa; padding: 10px; border-radius: 5px; font-size: 12px; overflow-x: auto;">${JSON.stringify(data.nk_card_data, null, 2)}</pre>
    `);
}

function sendToNK(productIndex) {
    if (!confirm('Отправить товар в Национальный каталог?')) {
        return;
    }
    
    console.log(`📤 Отправляем товар ${productIndex} в НК`);
    console.log(`📝 Пользовательские изменения:`, window.userChanges[productIndex] || 'нет');
    
    const btn = event.target;
    btn.disabled = true;
    btn.textContent = '⏳ Отправка...';
    
    // Подготавливаем данные для отправки
    const requestData = {
        user_changes: window.userChanges[productIndex] || {}
    };
    
    fetch(`/send_to_nk/${productIndex}`, {
        method: 'POST',
        headers: {
            'Content-Type': 'application/json'
        },
        body: JSON.stringify(requestData)
    })
    .then(response => response.json())
    .then(data => {
        if (data.success) {
            let modalContent = `
                <h3>✅ Карточка отправлена</h3>
                <p><strong>Товар:</strong> ${data.product_name}</p>
                <p><strong>Feed ID:</strong> ${data.feed_id}</p>
                <p><strong>Статус:</strong> ${data.status || 'Неизвестен'}</p>
            `;
            
            // Показываем примененные изменения
            if (data.applied_changes && Object.keys(data.applied_changes).length > 0) {
                modalContent += `
                    <div style="background: #d4edda; padding: 10px; border-radius: 5px; margin: 10px 0; border-left: 4px solid #28a745;">
                        <h4 style="margin: 0 0 5px 0; color: #155724;">✏️ Применены изменения:</h4>
                        ${Object.entries(data.applied_changes).map(([field, value]) => 
                            `<p style="margin: 2px 0;"><strong>${field}:</strong> ${value}</p>`
                        ).join('')}
                    </div>
                `;
            }
            
            // Добавляем информацию о GTIN
            if (data.gtin) {
                modalContent += `
                    <div style="background: #d4edda; padding: 10px; border-radius: 5px; margin: 10px 0; border-left: 4px solid #28a745;">
                        <h4 style="margin: 0 0 5px 0; color: #155724;">🏷️ GTIN получен</h4>
                        <p style="margin: 0; font-family: 'Courier New', monospace; font-weight: bold; font-size: 16px;">${data.gtin}</p>
                    </div>
                `;
                
                // Информация об обновлении в МойСклад
                if (data.gtin_updated_in_ms) {
                    modalContent += `
                        <div style="background: #d1ecf1; padding: 10px; border-radius: 5px; margin: 10px 0; border-left: 4px solid #17a2b8;">
                            <h4 style="margin: 0 0 5px 0; color: #0c5460;">✅ МойСклад обновлен</h4>
                            <p style="margin: 0;">${data.ms_update_message}</p>
                        </div>
                    `;
                } else if (data.ms_update_error) {
                    modalContent += `
                        <div style="background: #f8d7da; padding: 10px; border-radius: 5px; margin: 10px 0; border-left: 4px solid #dc3545;">
                            <h4 style="margin: 0 0 5px 0; color: #721c24;">⚠️ Ошибка обновления МойСклад</h4>
                            <p style="margin: 0;">${data.ms_update_error}</p>
                        </div>
                    `;
                }
            } else {
                modalContent += `
                    <div style="background: #fff3cd; padding: 10px; border-radius: 5px; margin: 10px 0; border-left: 4px solid #ffc107;">
                        <p style="margin: 0; color: #856404;">⚠️ GTIN пока не получен. Возможно, карточка еще обрабатывается.</p>
                    </div>
                `;
            }
            
            // Добавляем ошибки валидации, если есть
            if (data.errors && data.errors.length > 0) {
                modalContent += `
                    <div style="background: #f8d7da; padding: 10px; border-radius: 5px; margin: 10px 0;">
                        <h4 style="color: #721c24;">❌ Ошибки валидации:</h4>
                        <ul style="margin: 5px 0;">
                            ${data.errors.map(error => `<li>${error.message}</li>`).join('')}
                        </ul>
                    </div>
                `;
            }
            
            modalContent += `
                <div style="margin-top: 15px;">
                    <button onclick="checkFeedStatus('${data.feed_id}', ${productIndex})" class="action-btn preview-btn">
                        🔄 Проверить статус
                    </button>
                </div>
            `;
            
            showModal('Результат отправки', modalContent);
            
            btn.textContent = '✅ Отправлено';
            btn.style.background = '#6c757d';
        } else {
            showModal('Ошибка отправки', `
                <h3>❌ Ошибка</h3>
                <p>${data.error}</p>
                ${data.status_code ? `<p><strong>Код:</strong> ${data.status_code}</p>` : ''}
            `);
            btn.disabled = false;
            btn.textContent = '📤 В НК';
        }
    })
    .catch(error => {
        alert('Ошибка: ' + error);
        btn.disabled = false;
        btn.textContent = '📤 В НК';
    });
}

function manualUpdateGtin(productIndex, gtin) {
    if (!gtin) {
        alert('GTIN не указан');
        return;
    }
    
    fetch(`/update_gtin`, {
        method: 'POST',
        headers: {
            'Content-Type': 'application/json'
        },
        body: JSON.stringify({ 
            product_index: productIndex,
            gtin: gtin 
        })
    })
    .then(response => response.json())
    .then(data => {
        if (data.success) {
            showModal('Успех', `
                <h3>✅ GTIN обновлен</h3>
                <p>${data.message}</p>
                <p><strong>GTIN:</strong> <code>${data.gtin}</code></p>
                ${data.total_barcodes ? `<p><strong>Всего штрихкодов:</strong> ${data.total_barcodes}</p>` : ''}
            `);
        } else {
            showModal('Ошибка', `
                <h3>❌ Ошибка обновления GTIN</h3>
                <p>${data.message}</p>
            `);
        }
    })
    .catch(error => {
        alert('Ошибка: ' + error);
    });
}

function checkFeedStatus(feedId, productIndex = null) {
    console.log(`🔍 Проверяем статус feed ${feedId}`, productIndex ? `для товара ${productIndex}` : '');
    
    fetch(`/check_feed_status/${feedId}`)
        .then(response => response.json())
        .then(data => {
            if (data.success) {
                let statusContent = `
                    <h3>📋 Статус Feed ${feedId}</h3>
                    <p><strong>Статус:</strong> ${data.status}</p>
                    <p><strong>Создан:</strong> ${data.created_at}</p>
                `;
                
                // Статистика
                if (data.stats) {
                    statusContent += `
                        <h4>📊 Статистика:</h4>
                        <ul>
                            <li>Всего товаров: ${data.stats.total}</li>
                            <li>Обработано: ${data.stats.processed}</li>
                            <li>Принято: ${data.stats.accepted}</li>
                            <li>Отклонено: ${data.stats.rejected}</li>
                        </ul>
                    `;
                }
                
                // GTIN - ОСНОВНАЯ ЛОГИКА
                if (data.gtin) {
                    statusContent += `
                        <div style="background: #d4edda; padding: 10px; border-radius: 5px; margin: 10px 0; border-left: 4px solid #28a745;">
                            <h4 style="color: #155724;">🏷️ GTIN получен: <code>${data.gtin}</code></h4>
                        </div>
                    `;
                    
                    // АВТОМАТИЧЕСКОЕ ОБНОВЛЕНИЕ В МОЙСКЛАД
                    if (productIndex !== null) {
                        statusContent += `
                            <div id="ms-update-status" style="background: #fff3cd; padding: 10px; border-radius: 5px; margin: 10px 0; border-left: 4px solid #ffc107;">
                                <h4 style="color: #856404;">⏳ Обновляем GTIN в МойСклад...</h4>
                                <div class="loading-spinner" style="margin: 10px auto; width: 20px; height: 20px;"></div>
                            </div>
                        `;
                        
                        // Показываем модальное окно сначала
                        showModal('Статус обработки', statusContent);
                        
                        // АВТОМАТИЧЕСКИ обновляем GTIN в МойСклад
                        console.log(`🔄 Автоматически обновляем GTIN ${data.gtin} для товара ${productIndex}`);
                        
                        fetch(`/update_gtin`, {
                            method: 'POST',
                            headers: {
                                'Content-Type': 'application/json'
                            },
                            body: JSON.stringify({ 
                                product_index: productIndex,
                                gtin: data.gtin 
                            })
                        })
                        .then(response => response.json())
                        .then(updateResult => {
                            // Обновляем статус в модальном окне
                            const msStatusDiv = document.getElementById('ms-update-status');
                            if (msStatusDiv) {
                                if (updateResult.success) {
                                    msStatusDiv.innerHTML = `
                                        <h4 style="color: #155724;">✅ GTIN обновлен в МойСклад</h4>
                                        <p style="margin: 5px 0;"><strong>Сообщение:</strong> ${updateResult.message}</p>
                                        ${updateResult.total_barcodes ? `<p style="margin: 5px 0;"><strong>Всего штрихкодов:</strong> ${updateResult.total_barcodes}</p>` : ''}
                                    `;
                                    msStatusDiv.style.background = '#d4edda';
                                    msStatusDiv.style.borderLeftColor = '#28a745';
                                } else {
                                    msStatusDiv.innerHTML = `
                                        <h4 style="color: #721c24;">❌ Ошибка обновления МойСклад</h4>
                                        <p style="margin: 5px 0;">${updateResult.message}</p>
                                        <button onclick="manualUpdateGtin(${productIndex}, '${data.gtin}')" 
                                                class="action-btn send-btn" style="margin-top: 5px;">
                                            🔄 Повторить
                                        </button>
                                    `;
                                    msStatusDiv.style.background = '#f8d7da';
                                    msStatusDiv.style.borderLeftColor = '#dc3545';
                                }
                            }
                            console.log(`✅ Результат автоматического обновления GTIN:`, updateResult);
                        })
                        .catch(error => {
                            console.error('❌ Ошибка автообновления GTIN:', error);
                            const msStatusDiv = document.getElementById('ms-update-status');
                            if (msStatusDiv) {
                                msStatusDiv.innerHTML = `
                                    <h4 style="color: #721c24;">❌ Ошибка сети</h4>
                                    <p>Не удалось обновить GTIN: ${error}</p>
                                `;
                                msStatusDiv.style.background = '#f8d7da';
                                msStatusDiv.style.borderLeftColor = '#dc3545';
                            }
                        });
                        
                        return; // Выходим, так как модальное окно уже показано
                    }
                } else {
                    statusContent += `
                        <div style="background: #fff3cd; padding: 10px; border-radius: 5px; margin: 10px 0; border-left: 4px solid #ffc107;">
                            <p style="margin: 0; color: #856404;">⚠️ GTIN пока не получен. Карточка еще обрабатывается.</p>
                        </div>
                    `;
                }
                
                // Ошибки
                if (data.errors && data.errors.length > 0) {
                    statusContent += `
                        <h4>❌ Ошибки:</h4>
                        <div style="background: #f8d7da; padding: 10px; border-radius: 5px;">
                            <ul>
                                ${data.errors.map(error => `<li>${error.message || error}</li>`).join('')}
                            </ul>
                        </div>
                    `;
                }
                
                statusContent += `
                    <button onclick="checkFeedStatus('${feedId}', ${productIndex})" class="action-btn preview-btn" style="margin-top: 10px;">
                        🔄 Обновить статус
                    </button>
                `;
                
                showModal('Статус обработки', statusContent);
            } else {
                showModal('Ошибка', `
                    <h3>❌ Не удалось получить статус</h3>
                    <p>${data.error}</p>
                `);
            }
        })
        .catch(error => {
            console.error('Ошибка проверки статуса:', error);
            alert('Ошибка: ' + error);
        });
}

<<<<<<< HEAD
// ---------------------------------
// Работа с пользовательскими полями
// ---------------------------------
function checkCustomFields() {
    fetch('/custom_fields/check')
        .then(resp => resp.json())
        .then(data => {
            const existing = data.existing || [];
            const missing = data.missing || [];
            let msg = `Существующие поля: ${existing.length ? existing.join(', ') : 'нет'}\n`;

            if (missing.length > 0) {
                if (confirm(msg + `Не хватает полей: ${missing.join(', ')}. Создать?`)) {
                    fetch('/custom_fields/create', {method: 'POST'})
                        .then(r => r.json())
                        .then(res => {
                            alert('Созданы поля: ' + (res.created || []).join(', '));
                        });
                }
            } else if (data.error) {
                alert('Ошибка: ' + data.error);
            } else {
                alert(msg + 'Все необходимые поля уже созданы');
            }
        })
        .catch(err => alert('Ошибка: ' + err));
}

=======
>>>>>>> 4df81242

// Инициализация при загрузке страницы
document.addEventListener('DOMContentLoaded', function() {
    // Инициализация объекта пользовательских изменений
});

</script>
</body>
</html>
<|MERGE_RESOLUTION|>--- conflicted
+++ resolved
@@ -979,7 +979,7 @@
         });
 }
 
-<<<<<<< HEAD
+
 // ---------------------------------
 // Работа с пользовательскими полями
 // ---------------------------------
@@ -1008,8 +1008,6 @@
         .catch(err => alert('Ошибка: ' + err));
 }
 
-=======
->>>>>>> 4df81242
 
 // Инициализация при загрузке страницы
 document.addEventListener('DOMContentLoaded', function() {
