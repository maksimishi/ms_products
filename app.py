from flask import Flask, render_template, jsonify, request
import requests
import os
from dotenv import load_dotenv
from config import CUSTOM_ATTRIBUTES, CHARACTERISTICS, API_SETTINGS, CATEGORIES_WITH_FULL_TNVED, TNVED_DETAILED_ATTR_ID
from nk_api import (
    validate_color, validate_product_kind, find_similar_values,
    get_color_preset, get_kind_preset, determine_category_for_tnved,
    create_card_data, send_card_to_nk, check_feed_status,
    format_status_response
)
import json
# Загружаем переменные из .env файла
load_dotenv()

app = Flask(__name__)

class MoySkladAPI:
    def __init__(self):
        self.base_url = API_SETTINGS['base_url']
        self.token = os.getenv('MS_TOKEN')
        # МойСклад API использует Bearer авторизацию
        self.headers = {
            'Authorization': f'Bearer {self.token}',
            'Accept': 'application/json;charset=utf-8',
            'Content-Type': 'application/json;charset=utf-8'
        }
        self.timeout = API_SETTINGS['timeout']

    def _is_true(self, value) -> bool:
        """
        Универсальная проверка «галочки»:
        True/False, 0/1, строки 'Да/True/Yes', справочник {'name': 'Да'}.
        """
        if isinstance(value, bool):
            return value
        if isinstance(value, (int, float)):
            return value == 1
        if isinstance(value, dict):
            return str(value.get("name", "")).lower() in {"да", "true", "yes"}
        return str(value).strip().lower() in {"да", "true", "1", "yes"}
    
    def test_connection(self):
        """Тестирует соединение с API"""
        try:
            url = f"{self.base_url}/context/employee"  # Простой endpoint для проверки
            response = requests.get(url, headers=self.headers, timeout=10)
            print(f"Тест соединения - статус: {response.status_code}")
            if response.status_code == 200:
                print("✅ Авторизация успешна")
                return True
            else:
                print(f"❌ Ошибка авторизации: {response.text}")
                return False
        except Exception as e:
            print(f"❌ Ошибка соединения: {e}")
            return False
    
    def get_assortment(self, limit=1000, offset=0):
        """Получает ассортимент товаров с пагинацией"""
        try:
            # Расширяем запрос для получения атрибутов и характеристик
            url = f"{self.base_url}/entity/assortment"
            params = {
                'limit': limit,
                'offset': offset,
                'expand': 'attributes,characteristics'
            }
            print(f"Запрос к URL: {url}")
            print(f"Параметры: {params}")
            print(f"Заголовки авторизации: Authorization: {self.headers['Authorization'][:20]}...")
            
            response = requests.get(url, headers=self.headers, params=params, timeout=self.timeout)
            print(f"Статус ответа: {response.status_code}")
            
            if response.status_code == 401:
                print("Ошибка авторизации. Проверьте токен в .env файле")
                print(f"Используемый токен: {self.token[:10]}...")
                return None
            
            response.raise_for_status()
            data = response.json()
            print(f"Получено товаров: {len(data.get('rows', []))}")
            return data
        except requests.exceptions.RequestException as e:
            print(f"Ошибка при запросе к API: {e}")
            if hasattr(e, 'response') and e.response is not None:
                print(f"Ответ сервера: {e.response.text}")
            return None
    
    def get_all_assortment(self):
        """Получает весь ассортимент (все страницы)"""
        # Сначала проверяем соединение
        if not self.test_connection():
            print("Не удалось подключиться к API")
            return None
            
        all_items = []
        offset = 0
        limit = 1000
        
        while True:
            data = self.get_assortment(limit=limit, offset=offset)
            if not data or not data.get('rows'):
                break
                
            all_items.extend(data['rows'])
            
            # Проверяем, есть ли еще данные
            if len(data['rows']) < limit:
                break
                
            offset += limit
        
        print(f"Всего загружено товаров: {len(all_items)}")
        return {'rows': all_items}
    
    def filter_for_national_catalog(self, items):
        """Фильтрует товары по флажку 'Для нац.каталога'"""
        filtered_items = []
        national_catalog_attr = CUSTOM_ATTRIBUTES['national_catalog']
        
        print(f"Ищем атрибут: '{national_catalog_attr}'")
        
        for item in items:
            # Проверяем кастомные атрибуты
            attributes = item.get('attributes', [])
            for_national_catalog = False
            
            for attr in attributes:
                if attr.get('name') == national_catalog_attr:
                    if self._is_true(attr.get('value')):
                        for_national_catalog = True
                    break
            
            if for_national_catalog:
                filtered_items.append(item)
                print(f"✅ Товар '{item.get('name')}' добавлен в каталог")
        
        print(f"Отфильтровано товаров для нац.каталога: {len(filtered_items)} из {len(items)}")
        return filtered_items


    def process_products_and_variants(self, items):
        """Обрабатывает товары и их варианты согласно бизнес-логике"""
        # Собираем все товары для справки
        products_dict = {}  # id товара -> данные товара
        for item in items:
            if item.get('meta', {}).get('type') == 'product':
                products_dict[item.get('id')] = item
        
        # Фильтруем товары с галочкой
        products_with_flag = []
        for item in items:
            if item.get('meta', {}).get('type') == 'product':
                has_flag = False
                for attr in item.get('attributes', []):
                    if attr.get('name') == CUSTOM_ATTRIBUTES['national_catalog']:
                        if self._is_true(attr.get('value')):
                            has_flag = True
                        break
                
                if has_flag:
                    products_with_flag.append(item)
                    print(f"✅ Найден товар с галочкой: {item.get('name')}")
        
        print(f"Всего товаров с галочкой 'Для нац.каталога': {len(products_with_flag)}")
        
        # Результирующий список
        result_items = []
        
        # Обрабатываем каждый товар с галочкой
        for product in products_with_flag:
            product_id = product.get('id')
            
            # Ищем варианты этого товара
            product_variants = []
            for item in items:
                if item.get('meta', {}).get('type') == 'variant':
                    product_ref = item.get('product')
                    if product_ref:
                        product_href = product_ref.get('meta', {}).get('href', '')
                        parent_product_id = product_href.split('/')[-1]
                        if parent_product_id == product_id:
                            # Добавляем ссылку на родительский товар
                            item['_parent_product'] = product
                            product_variants.append(item)
            
            if len(product_variants) == 0:
                # Товар без вариантов - добавляем сам товар
                result_items.append(product)
                print(f"  ➜ Добавлен товар без вариантов: {product.get('name')}")
            else:
                # Товар с вариантами - добавляем все его варианты
                print(f"  ➜ Товар '{product.get('name')}' имеет {len(product_variants)} вариантов")
                for variant in product_variants:
                    result_items.append(variant)
                    print(f"    • Добавлен вариант: {variant.get('name')}")
        
        print(f"Итого для отображения: {len(result_items)} элементов")
        return result_items

    def extract_tnved(self, item, parent_item=None):
        """Извлекает ТН ВЭД в зависимости от категории товара"""
        
        # Собираем все атрибуты (текущего товара и родительского)
        all_attributes = []
        
        # Атрибуты текущего товара
        all_attributes.extend(item.get('attributes', []))
        
        # Атрибуты родительского товара (если есть)
        if parent_item and parent_item != item:
            all_attributes.extend(parent_item.get('attributes', []))
        
        # Определяем категорию товара
        categories = []
        if item.get('categories'):
            categories.extend(item.get('categories', []))
        if parent_item and parent_item.get('categories'):
            categories.extend(parent_item.get('categories', []))
        
        # Ищем категории в атрибутах тоже (на всякий случай)
        for attr in all_attributes:
            if attr.get('attr_name') == 'Категория' or attr.get('name') == 'Категория':
                cat_value = attr.get('value') or attr.get('attr_value')
                if isinstance(cat_value, dict) and cat_value.get('cat_id'):
                    categories.append({'cat_id': cat_value['cat_id']})
        
        # Проверяем, есть ли категории, требующие 10-значный ТН ВЭД
        requires_full_tnved = False
        for cat in categories:
            cat_id = cat.get('cat_id')
            if cat_id in CATEGORIES_WITH_FULL_TNVED:
                requires_full_tnved = True
                break
        
        if requires_full_tnved:
            # Ищем 10-значный ТН ВЭД в атрибуте 13933
            for attr in all_attributes:
                attr_id = attr.get('attr_id')
                if attr_id == TNVED_DETAILED_ATTR_ID:
                    tnved_value = attr.get('value') or attr.get('attr_value', '')
                    if tnved_value and tnved_value != 'None':
                        return str(tnved_value)
        else:
            # Ищем 4-значный ТН ВЭД в поле tnved товара
            tnved_4 = item.get('tnved') or (parent_item.get('tnved') if parent_item else None)
            if tnved_4:
                return str(tnved_4)
            
            # Или в атрибутах (attr_id 3959 - группа ТН ВЭД)
            for attr in all_attributes:
                attr_id = attr.get('attr_id')
                if attr_id == 3959:  # Группа ТН ВЭД
                    tnved_value = attr.get('value') or attr.get('attr_value', '')
                    if tnved_value and tnved_value != 'None':
                        return str(tnved_value)
        
        return ''

    def extract_item_data_with_inheritance(self, item):
        """Извлекает данные с наследованием от основной карточки"""
        item_type = item.get('meta', {}).get('type', 'unknown')
        
       # Базовые данные
        data = {
            'name': item.get('name', ''),
            'article': item.get('article', ''),
            'composition': '',
            'permit_docs': '',
            'brand_nk': '',
            'color': '',
            'size': '',
            'product_type': '',
            'tnved': '',
            'target_gender': '',  # Добавляем поле для целевого пола
            'item_type': item_type,
            # Новые поля для валидации НК
            'color_valid': False,
            'color_suggestions': [],
            'product_type_valid': False,
            'product_type_suggestions': []
        }
        
        # Получаем родительский товар (если это вариант)
        parent_item = None
        if item_type == 'variant' and '_parent_product' in item:
            parent_item = item['_parent_product']
        elif item_type == 'product':
            parent_item = item  # Для обычных товаров родитель = сам товар
        
        # Извлекаем данные из кастомных атрибутов текущего элемента
        current_attributes = {}
        for attr in item.get('attributes', []):
            attr_name = attr.get('name', '')
            attr_value = attr.get('value', '')
            
            if isinstance(attr_value, dict):
                attr_value = attr_value.get('name', '')
            elif isinstance(attr_value, bool):
                attr_value = 'Да' if attr_value else 'Нет'
            
            current_attributes[attr_name] = str(attr_value) if attr_value else ''
        
        # Извлекаем данные из родительского товара
        parent_attributes = {}
        if parent_item and parent_item != item:
            for attr in parent_item.get('attributes', []):
                attr_name = attr.get('name', '')
                attr_value = attr.get('value', '')
                
                if isinstance(attr_value, dict):
                    attr_value = attr_value.get('name', '')
                elif isinstance(attr_value, bool):
                    attr_value = 'Да' if attr_value else 'Нет'
                
                parent_attributes[attr_name] = str(attr_value) if attr_value else ''
         # Целевой пол: сначала вариант, потом родитель
        target_gender_attr = 'Целевой пол'  # Название атрибута в МойСклад
        if target_gender_attr in current_attributes and current_attributes[target_gender_attr]:
            data['target_gender'] = current_attributes[target_gender_attr]
        elif target_gender_attr in parent_attributes:
            data['target_gender'] = parent_attributes[target_gender_attr]
        else:
            data['target_gender'] = ''
        
        # Заполняем данные с логикой наследования
        
        # Артикул: сначала вариант, потом родитель
        if not data['article'] and parent_item:
            data['article'] = parent_item.get('article', '')
        
        # Состав: сначала вариант, потом родитель
        composition_attr = CUSTOM_ATTRIBUTES['composition']
        if composition_attr in current_attributes and current_attributes[composition_attr]:
            data['composition'] = current_attributes[composition_attr]
        elif composition_attr in parent_attributes:
            data['composition'] = parent_attributes[composition_attr]
        
        # Разрешительные документы: сначала вариант, потом родитель
        permit_attr = CUSTOM_ATTRIBUTES['permit_docs']
        if permit_attr in current_attributes and current_attributes[permit_attr]:
            data['permit_docs'] = current_attributes[permit_attr]
        elif permit_attr in parent_attributes:
            data['permit_docs'] = parent_attributes[permit_attr]
            
        # Бренд НК: сначала вариант, потом родитель
        brand_nk_attr = CUSTOM_ATTRIBUTES['brand_nk']
        if brand_nk_attr in current_attributes and current_attributes[brand_nk_attr]:
            data['brand_nk'] = current_attributes[brand_nk_attr]
        elif brand_nk_attr in parent_attributes:
            data['brand_nk'] = parent_attributes[brand_nk_attr]
        
        # Вид товара: сначала вариант, потом родитель
        type_attr = CUSTOM_ATTRIBUTES['product_type']
        if type_attr in current_attributes and current_attributes[type_attr]:
            data['product_type'] = current_attributes[type_attr]
        elif type_attr in parent_attributes:
            data['product_type'] = parent_attributes[type_attr]
        
        # ТН ВЭД: логика зависит от категории
        data['tnved'] = self.extract_tnved(item, parent_item)
        
        # Цвет: сначала характеристики варианта, потом атрибуты варианта, потом родитель
        color_attr = CUSTOM_ATTRIBUTES['color']
        
        # Сначала из характеристик (для вариантов)
        characteristics = item.get('characteristics', [])
        for char in characteristics:
            char_name = char.get('name', '').lower()
            char_value = char.get('value', '')
            
            if isinstance(char_value, dict):
                char_value = char_value.get('name', '')
            
            for color_keyword in CHARACTERISTICS['color']:
                if color_keyword in char_name and char_value:
                    data['color'] = str(char_value)
                    break
            if data['color']:
                break
        
        # Потом из атрибутов
        if not data['color'] and color_attr in current_attributes:
            data['color'] = current_attributes[color_attr]
        
        # Потом из родителя
        if not data['color'] and color_attr in parent_attributes:
            data['color'] = parent_attributes[color_attr]
        
        # Размер: аналогично цвету
        size_attr = CUSTOM_ATTRIBUTES['size']
        
        # Сначала из характеристик (для вариантов)
        for char in characteristics:
            char_name = char.get('name', '').lower()
            char_value = char.get('value', '')
            
            if isinstance(char_value, dict):
                char_value = char_value.get('name', '')
            
            for size_keyword in CHARACTERISTICS['size']:
                if size_keyword in char_name and char_value:
                    data['size'] = str(char_value)
                    break
            if data['size']:
                break
        
        # Потом из атрибутов
        if not data['size'] and size_attr in current_attributes:
            data['size'] = current_attributes[size_attr]
        
        # Потом из родителя
        if not data['size'] and size_attr in parent_attributes:
            data['size'] = parent_attributes[size_attr]
        
        # Очищаем пустые строки
        for key in ['name', 'article', 'composition', 'permit_docs', 'color', 'size', 'product_type', 'tnved']:
            if data[key] in ['None', '', 'nan', 'Нет']:
                data[key] = ''
        
        # Валидация цвета с национальным каталогом
        if data['color']:
            color_valid, color_preset = validate_color(data['color'])
            data['color_valid'] = color_valid
            if not color_valid:
                data['color_suggestions'] = find_similar_values(data['color'], color_preset, 0.6)
        
        # Валидация вида товара с определением категории по ТН ВЭД
        if data['product_type'] and data['tnved']:
            # Определяем категорию по ТН ВЭД
            cat_id = determine_category_for_tnved(data['tnved'])
            print(f"Для ТН ВЭД {data['tnved']} определена категория: {cat_id}")
            
            type_valid, type_preset = validate_product_kind(data['product_type'], cat_id)
            data['product_type_valid'] = type_valid
            if not type_valid:
                data['product_type_suggestions'] = find_similar_values(data['product_type'], type_preset, 0.6)
        elif data['product_type']:
            # Используем базовую категорию если нет ТН ВЭД
            DEFAULT_CAT_ID = 31326
            type_valid, type_preset = validate_product_kind(data['product_type'], DEFAULT_CAT_ID)
            data['product_type_valid'] = type_valid
            if not type_valid:
                data['product_type_suggestions'] = find_similar_values(data['product_type'], type_preset, 0.6)
        
        return data
    

    def format_gtin_for_moysklad(self, gtin):
        """
        Форматирует GTIN для МойСклад - дополняет до 14 цифр ведущими нулями
        """
        if not gtin:
            return gtin
        
        # Убираем все нецифровые символы
        clean_gtin = ''.join(filter(str.isdigit, str(gtin)))
        
        # Дополняем до 14 цифр ведущими нулями
        formatted_gtin = clean_gtin.zfill(14)
        
        print(f"🔢 Форматирование GTIN: '{gtin}' -> '{formatted_gtin}'")
        return formatted_gtin

    def update_product_gtin(self, product_id, new_gtin, is_variant=False):
        """
        Обновляет GTIN товара или варианта, сохраняя существующие штрихкоды
        """
        try:
            # Форматируем GTIN для МойСклад
            formatted_gtin = self.format_gtin_for_moysklad(new_gtin)
            
            # Определяем тип сущности
            entity_type = 'variant' if is_variant else 'product'
            
            print(f"\n🔄 === ОБНОВЛЕНИЕ GTIN В МОЙСКЛАД ===")
            print(f"   🆔 Product ID: {product_id}")
            print(f"   🏷️  Entity Type: {entity_type}")
            print(f"   🎯 Is Variant: {is_variant}")
            print(f"   📦 Исходный GTIN: {new_gtin}")
            print(f"   📋 Форматированный GTIN: {formatted_gtin}")
            
            # Получаем текущие данные товара/варианта
            url = f"{self.base_url}/entity/{entity_type}/{product_id}"
            print(f"   🌐 Запрос URL: {url}")
            
            response = requests.get(url, headers=self.headers, timeout=self.timeout)
            print(f"   📡 GET Response status: {response.status_code}")
            
            if response.status_code != 200:
                print(f"   ❌ GET Response text: {response.text}")
                
            response.raise_for_status()
            current_data = response.json()
            
            # ПРОВЕРЯЕМ ЧТО ПОЛУЧИЛИ
            print(f"\n🔍 === АНАЛИЗ ПОЛУЧЕННЫХ ДАННЫХ ===")
            print(f"   📝 Название: {current_data.get('name', 'Без названия')}")
            print(f"   🏷️  Тип из ответа: {current_data.get('meta', {}).get('type', 'unknown')}")
            print(f"   🆔 ID из ответа: {current_data.get('id')}")
            
            # Если это вариант, проверяем ссылку на родителя
            if current_data.get('meta', {}).get('type') == 'variant':
                product_ref = current_data.get('product', {})
                print(f"   👨‍👦 Product ref: {product_ref}")
                if product_ref:
                    parent_href = product_ref.get('meta', {}).get('href', '')
                    parent_id = parent_href.split('/')[-1] if parent_href else 'unknown'
                    print(f"   👨 Родительский товар ID: {parent_id}")
            
            # Получаем существующие штрихкоды
            existing_barcodes = current_data.get('barcodes', [])
            print(f"   📋 Текущие штрихкоды: {len(existing_barcodes)} шт.")
            
            for i, barcode in enumerate(existing_barcodes):
                print(f"     [{i}] {barcode}")
            
            
            # Проверяем, нет ли уже такого GTIN (сравниваем форматированные версии)
            gtin_exists = any(
                self.format_gtin_for_moysklad(barcode.get('gtin', '')) == formatted_gtin
                for barcode in existing_barcodes
                if barcode.get('gtin')
            )
            
            if gtin_exists:
                print(f"   ⚠️  GTIN {formatted_gtin} уже существует для этого товара")
                return {
                    'success': True, 
                    'message': f'GTIN {formatted_gtin} уже существует',
                    'gtin': formatted_gtin
                }
            
            # Создаем новый список штрихкодов
            updated_barcodes = existing_barcodes.copy()
            
            # Добавляем новый GTIN (используем форматированную версию)
            new_barcode = {
                "gtin": formatted_gtin
            }
            updated_barcodes.append(new_barcode)
            
            print(f"   📝 Добавляем новый штрихкод: {new_barcode}")
            print(f"   📝 Итого штрихкодов будет: {len(updated_barcodes)}")
            
            # Подготавливаем данные для обновления
            update_data = {
                "barcodes": updated_barcodes
            }
            
            print(f"   📤 Отправляем PUT запрос:")
            print(f"   PUT URL: {url}")
            print(f"   PUT Data: {json.dumps(update_data, indent=2, ensure_ascii=False)}")
            
            # Отправляем обновление
            response = requests.put(
                url, 
                headers=self.headers, 
                json=update_data,
                timeout=self.timeout
            )
            
            print(f"   PUT Response status: {response.status_code}")
            
            if response.status_code != 200:
                print(f"   PUT Response text: {response.text}")
            
            response.raise_for_status()
            updated_product = response.json()
            
            # Проверяем результат
            final_barcodes = updated_product.get('barcodes', [])
            print(f"   ✅ Обновление успешно!")
            print(f"   📋 Финальное количество штрихкодов: {len(final_barcodes)}")
            print(f"   📝 Обновлен {entity_type}: {updated_product.get('name')}")
            
            for i, barcode in enumerate(final_barcodes):
                print(f"     [{i}] {barcode}")
            
            print(f"🏁 === ОБНОВЛЕНИЕ ЗАВЕРШЕНО ===\n")
            
            return {
                'success': True,
                'message': f'GTIN {formatted_gtin} успешно добавлен в МойСклад ({entity_type})',
                'gtin': formatted_gtin,
                'total_barcodes': len(final_barcodes),
                'updated_entity_type': entity_type,
                'updated_entity_name': updated_product.get('name')
            }
            
        except requests.exceptions.RequestException as e:
            error_msg = f"Ошибка при обновлении GTIN в МойСклад: {e}"
            print(f"   ❌ {error_msg}")
        
        
            
            # Пытаемся извлечь детали ошибки из ответа
            if hasattr(e, 'response') and e.response is not None:
                print(f"   Response status: {e.response.status_code}")
                print(f"   Response text: {e.response.text}")
                try:
                    error_details = e.response.json()
                    print(f"   Error details: {json.dumps(error_details, indent=2, ensure_ascii=False)}")
                    if 'errors' in error_details:
                        error_msg += f" Детали: {error_details['errors']}"
                except:
                    error_msg += f" HTTP {e.response.status_code}: {e.response.text}"
            
            return {
                'success': False,
                'error': error_msg
            }
            
        except Exception as e:
            error_msg = f"Неожиданная ошибка при обновлении GTIN: {e}"
            print(f"   ❌ {error_msg}")
            import traceback
            traceback.print_exc()
            return {
                'success': False,
                'error': error_msg
            }


    def get_correct_item_for_gtin_update(self, product_index):
        """
        Получает правильный товар/вариант для обновления GTIN
        Возвращает: (item_id, is_variant, item_name)
        """
        try:
            print(f"\n🎯 === ОТЛАДКА ОПРЕДЕЛЕНИЯ ТОВАРА ДЛЯ GTIN (индекс: {product_index}) ===")
            
            # Получаем все товары
            assortment_data = self.get_all_assortment()
            if not assortment_data:
                print("   ❌ Не удалось получить данные ассортимента")
                return None, None, None

            items = assortment_data.get('rows', [])
            print(f"   📦 Всего товаров из API: {len(items)}")
            
            filtered_items = self.process_products_and_variants(items)
            print(f"   ✅ Финальный список: {len(filtered_items)}")
            
            # ПРОВЕРЯЕМ ИНДЕКС
            print(f"   🔢 Проверка индекса:")
            print(f"     • Запрошенный индекс: {product_index}")
            print(f"     • Размер списка: {len(filtered_items)}")
            print(f"     • Максимальный валидный индекс: {len(filtered_items) - 1}")
            print(f"     • Индекс валиден: {0 <= product_index < len(filtered_items)}")

            if product_index >= len(filtered_items):
                print(f"   ❌ ОШИБКА: Индекс {product_index} превышает размер списка {len(filtered_items)}")
                print(f"   📋 Содержимое финального списка:")
                for i, item in enumerate(filtered_items):
                    item_type = item.get('meta', {}).get('type', 'unknown')
                    item_name = item.get('name', 'Без названия')
                    print(f"     [{i}] {item_type}: {item_name}")
                return None, None, None

            if product_index < 0:
                print(f"   ❌ ОШИБКА: Отрицательный индекс {product_index}")
                return None, None, None

            item = filtered_items[product_index]
            
            # Далее идет существующий код...
            print(f"\n🔍 === АНАЛИЗ НАЙДЕННОГО ЭЛЕМЕНТА ===")
            print(f"   📝 Название: {item.get('name', 'Без названия')}")
            print(f"   🆔 ID: {item.get('id')}")
            
            item_type = item.get('meta', {}).get('type', 'unknown')
            print(f"   🏷️  Тип из meta: '{item_type}'")
            
            item_id = item.get('id')
            item_name = item.get('name', 'Без названия')
            
            print(f"\n🎯 === ПРИНЯТИЕ РЕШЕНИЯ ===")
            
            # Определяем, что обновлять
            if item_type == 'variant':
                is_variant = True
                target_id = item_id
                target_name = item_name
                print(f"   ✅ РЕШЕНИЕ: Обновляем ВАРИАНТ")
                
            elif item_type == 'product':
                is_variant = False
                target_id = item_id
                target_name = item_name
                print(f"   ✅ РЕШЕНИЕ: Обновляем ТОВАР")
                
            else:
                print(f"   ❌ ОШИБКА: Неподдерживаемый тип: {item_type}")
                return None, None, None
            
            print(f"🏁 === РЕЗУЛЬТАТ ОТЛАДКИ ===")
            print(f"   Target ID: {target_id}")
            print(f"   Is Variant: {is_variant}")
            print(f"   Target Name: {target_name}")
            print(f"================================\n")
            
            return target_id, is_variant, target_name
            
        except Exception as e:
            print(f"   ❌ Ошибка определения товара для обновления: {e}")
            import traceback
            traceback.print_exc()
            return None, None, None

    def get_product_by_index(self, product_index):
        """
        Получает данные товара по индексу для обновления GTIN
        ВАЖНО: Использует ту же логику фильтрации, что и основной метод
        """
        try:
            print(f"\n🔍 Получаем товар по индексу: {product_index}")
            
            # Получаем все товары
            assortment_data = self.get_all_assortment()
            if not assortment_data:
                print("   ❌ Не удалось получить данные ассортимента")
                return None, None

            items = assortment_data.get('rows', [])
            print(f"   📦 Всего товаров из API: {len(items)}")
            
            filtered_items = self.process_products_and_variants(items)
            print(f"   ✅ Финальный список для отображения: {len(filtered_items)}")

            if product_index >= len(filtered_items):
                print(f"   ❌ Индекс {product_index} превышает размер списка {len(filtered_items)}")
                return None, None

            item = filtered_items[product_index]
            item_type = item.get('meta', {}).get('type', 'unknown')
            is_variant = item_type == 'variant'
            
            product_id = item.get('id')
            product_name = item.get('name', 'Без названия')
            
            print(f"   ✅ Найден {item_type}: {product_name}")
            print(f"   📋 ID: {product_id}")
            print(f"   🔧 is_variant: {is_variant}")
            
            return item, is_variant
            
        except Exception as e:
            print(f"   ❌ Ошибка получения товара по индексу {product_index}: {e}")
            import traceback
            traceback.print_exc()
            return None, None



# Создаем экземпляр API
api = MoySkladAPI()

@app.route('/')
def index():
    """Главная страница с товарами в табличном виде"""
    try:
        print("Начинаем загрузку данных...")
        # Получаем данные из API
        assortment_data = api.get_all_assortment()
        
        if not assortment_data:
            print("Не удалось получить данные из API")
            return render_template('error.html', message="Ошибка при загрузке данных из МойСклад")
        
        # Получаем список товаров
        items = assortment_data.get('rows', [])
        print(f"Получено товаров из API: {len(items)}")
        
        # Обрабатываем товары и варианты с фильтрацией по галочке
        filtered_items = api.process_products_and_variants(items)
        print(f"Отфильтровано для отображения: {len(filtered_items)}")
        
        # Извлекаем нужные данные с наследованием
        products = []
        for item in filtered_items:
            product_data = api.extract_item_data_with_inheritance(item)
            products.append(product_data)
        
        print(f"Обработано товаров для отображения: {len(products)}")
        return render_template('table.html', products=products, total_items=len(items))
        
    except Exception as e:
        print(f"Ошибка в главной странице: {e}")
        import traceback
        traceback.print_exc()
        return render_template('error.html', message=f"Внутренняя ошибка: {str(e)}")




@app.route('/api/products')
def api_products():
    """API endpoint для получения данных в JSON"""
    try:
        assortment_data = api.get_all_assortment()
        
        if not assortment_data:
            return jsonify({'error': 'Ошибка при загрузке данных из МойСклад'}), 500
        
        items = assortment_data.get('rows', [])
        filtered_items = api.process_products_and_variants(items)
        
        products = []
        for item in filtered_items:
            product_data = api.extract_item_data_with_inheritance(item)
            products.append(product_data)
        
        return jsonify({
            'products': products,
            'total_filtered': len(products),
            'total_items': len(items)
        })
    except Exception as e:
        return jsonify({'error': str(e)}), 500

@app.route('/update_gtin', methods=['POST'])
def update_gtin():
    """Обновляет GTIN товара/варианта в МойСклад"""
    try:
        data = request.get_json()
        product_index = data.get('product_index')
        new_gtin = data.get('gtin')
        
        print(f"\n🎯 === РОУТ UPDATE_GTIN ===")
        print(f"   📥 Получен запрос:")
        print(f"     • product_index: {product_index}")
        print(f"     • new_gtin: {new_gtin}")
        
        if product_index is None or new_gtin is None:
            return jsonify({'success': False, 'message': 'Отсутствуют обязательные параметры'})
        
        # ИСПРАВЛЕНИЕ: Используем тот же метод, что и в send_product_to_nk
        print(f"   🔍 Получаем товар тем же способом, что и в send_product_to_nk")
        
        # Получаем все товары (ТОЧНО ТА ЖЕ ЛОГИКА)
        assortment_data = api.get_all_assortment()
        if not assortment_data:
            return jsonify({'success': False, 'message': 'Не удалось загрузить данные'})

        items = assortment_data.get('rows', [])
        filtered_items = api.process_products_and_variants(items)

        if product_index >= len(filtered_items):
            return jsonify({'success': False, 'message': f'Товар с индексом {product_index} не найден'})

        # Получаем тот же товар, что был отправлен в НК
        item = filtered_items[product_index]
        item_type = item.get('meta', {}).get('type', 'unknown')
        is_variant = item_type == 'variant'
        item_id = item.get('id')
        item_name = item.get('name', 'Без названия')
        
        print(f"   📊 Найденный товар:")
        print(f"     • item_id: {item_id}")
        print(f"     • item_type: {item_type}")
        print(f"     • is_variant: {is_variant}")
        print(f"     • item_name: {item_name}")
        
        if not item_id:
            return jsonify({'success': False, 'message': 'ID товара не найден'})
        
        # Обновляем GTIN в МойСклад
        result = api.update_product_gtin(item_id, new_gtin, is_variant=is_variant)
        
        print(f"   📊 Результат update_product_gtin:")
        print(f"     • success: {result.get('success')}")
        print(f"     • message: {result.get('message')}")
        print(f"🏁 === КОНЕЦ РОУТА UPDATE_GTIN ===\n")
        
        return jsonify(result)
        
    except Exception as e:
        error_msg = f"Ошибка обновления GTIN: {e}"
        print(f"   ❌ {error_msg}")
        import traceback
        traceback.print_exc()
        return jsonify({'success': False, 'message': error_msg})


@app.route('/check_feed_status/<feed_id>')
def check_feed_status_route(feed_id):
    """Проверяет статус обработки фида в НК с детальной информацией"""
    try:
        from nk_api import check_feed_status, format_status_response
        
        # Получаем детальную информацию
        feed_info = check_feed_status(feed_id)
        
        if not feed_info.get("success"):
            return jsonify(feed_info)
            
        # Форматируем ответ
        formatted_response = format_status_response(feed_info)
        
        # Добавляем читаемые сообщения об ошибках
        if formatted_response.get("status") == "Rejected" and formatted_response.get("errors"):
            error_messages = []
            for error in formatted_response["errors"]:
                if error.get("attr_name"):
                    msg = f"• {error['attr_name']}: {error['message']}"
                else:
                    msg = f"• {error['message']}"
                
                if error.get("value"):
                    msg += f" (значение: '{error['value']}')"
                    
                error_messages.append(msg)
            
            formatted_response["error_summary"] = "\n".join(error_messages)
        
        # Логируем для отладки
        if formatted_response.get("status") == "Rejected":
            print(f"\n❌ Feed {feed_id} отклонен:")
            print(f"Статус: {formatted_response.get('status')}")
            if formatted_response.get("error_summary"):
                print("Ошибки:")
                print(formatted_response["error_summary"])
            print("\nПолный ответ API:")
            print(json.dumps(formatted_response.get("raw_response", {}), indent=2, ensure_ascii=False))
        
        return jsonify(formatted_response)
        
    except Exception as e:
        import traceback
        traceback.print_exc()
        return jsonify({
            "success": False, 
            "error": str(e),
            "traceback": traceback.format_exc()
        })
    
<<<<<<< HEAD
=======
@app.route('/debug/categories/<tnved>')
def debug_categories(tnved):
    """Отладочный маршрут для проверки категорий по ТН ВЭД"""
    try:
        from nk_api import get_categories_by_tnved, determine_category_for_tnved, get_attributes_for_category
        
        # Получаем категории
        categories = get_categories_by_tnved(tnved)
        
        # Определяем основную категорию
        main_cat_id = determine_category_for_tnved(tnved)
        
        # Получаем обязательные атрибуты для основной категории
        required_attrs = []
        if main_cat_id:
            attrs = get_attributes_for_category(main_cat_id, attr_type="m")
            required_attrs = [{"id": a.get("attr_id"), "name": a.get("attr_name")} for a in attrs[:10]]
        
        return jsonify({
            "tnved": tnved,
            "categories": categories,
            "selected_category": main_cat_id,
            "required_attributes_sample": required_attrs
        })
        
    except Exception as e:
        return jsonify({"error": str(e)}), 500
    

@app.route('/debug_product/<int:product_index>')
def debug_product_by_index(product_index):
    """Отладочный маршрут для проверки товара по индексу"""
    try:
        print(f"\n🔍 === ОТЛАДКА ТОВАРА ПО ИНДЕКСУ {product_index} ===")
        
        # Получаем товар тем же способом, что и при отправке
        item, is_variant = api.get_product_by_index(product_index)
        
        if not item:
            return jsonify({
                'error': f'Товар с индексом {product_index} не найден',
                'index': product_index
            })
        
        # Получаем полные данные товара
        product_data = api.extract_item_data_with_inheritance(item)
        
        # Собираем отладочную информацию
        debug_info = {
            'index': product_index,
            'found': True,
            'item_raw': {
                'id': item.get('id'),
                'name': item.get('name'),
                'type': item.get('meta', {}).get('type'),
                'article': item.get('article'),
                'tnved': item.get('tnved'),
                'barcodes_count': len(item.get('barcodes', [])),
                'existing_barcodes': item.get('barcodes', [])
            },
            'processed_data': product_data,
            'is_variant': is_variant,
            'has_parent': '_parent_product' in item,
            'parent_info': None
        }
        
        # Если это вариант, добавляем информацию о родителе
        if is_variant and '_parent_product' in item:
            parent = item['_parent_product']
            debug_info['parent_info'] = {
                'id': parent.get('id'),
                'name': parent.get('name'),
                'article': parent.get('article'),
                'tnved': parent.get('tnved'),
                'barcodes_count': len(parent.get('barcodes', [])),
                'existing_barcodes': parent.get('barcodes', [])
            }
        
        print(f"✅ Отладочная информация собрана")
        return jsonify(debug_info)
        
    except Exception as e:
        print(f"❌ Ошибка отладки: {e}")
        import traceback
        traceback.print_exc()
        return jsonify({
            'error': str(e),
            'index': product_index,
            'traceback': traceback.format_exc()
        })



>>>>>>> 060cb82d
def apply_user_changes(product_data, user_changes):
    """Применяет пользовательские изменения к данным товара"""
    if not user_changes:
        return product_data, {}
    
    applied_changes = {}
    modified_data = product_data.copy()
    
    print(f"🔄 Применяем пользовательские изменения: {user_changes}")
    
    for field, new_value in user_changes.items():
        if field in ['color', 'product_type', 'size'] and new_value:
            old_value = modified_data.get(field, '')
            modified_data[field] = new_value
            applied_changes[field] = f"{old_value} → {new_value}"
            print(f"   ✅ {field}: '{old_value}' → '{new_value}'")
    
    return modified_data, applied_changes

@app.route('/nk_preview/<int:product_index>', methods=['GET', 'POST'])
def preview_nk_card(product_index):
    """Предпросмотр карточки для отправки в НК с поддержкой пользовательских изменений"""
    try:
        # Получаем пользовательские изменения из POST запроса
        user_changes = {}
        if request.method == 'POST':
            data = request.get_json() or {}
            user_changes = data.get('user_changes', {})
            print(f"📝 Получены пользовательские изменения для превью: {user_changes}")
        
        # Получаем все товары
        assortment_data = api.get_all_assortment()
        if not assortment_data:
            return jsonify({'error': 'Не удалось загрузить данные'})
        
        items = assortment_data.get('rows', [])
        filtered_items = api.process_products_and_variants(items)
        
        if product_index >= len(filtered_items):
            return jsonify({'error': 'Товар не найден'})
        
        # Получаем данные товара
        item = filtered_items[product_index]
        product_data = api.extract_item_data_with_inheritance(item)
        
        # Применяем пользовательские изменения
        modified_data, applied_changes = apply_user_changes(product_data, user_changes)
        
        # Создаем превью карточки для НК
        card_data = create_card_data(modified_data)
        
        # Получаем информацию о категории
        cat_id = card_data['categories'][0] if card_data.get('categories') else None
        category_info = None
        
        if cat_id:
            from nk_api import get_category_by_id
            cat_data = get_category_by_id(cat_id)
            if cat_data:
                category_info = {
                    'id': cat_id,
                    'name': cat_data.get('category_name', 'Неизвестная категория')
                }
        
        response_data = {
            'product_data': modified_data,  # Используем измененные данные
            'nk_card_data': card_data,
            'category_id': cat_id,
            'category_info': category_info,
            'brand': card_data.get('brand', 'БрендОдежды')
        }
        
        # Добавляем информацию о примененных изменениях
        if applied_changes:
            response_data['applied_changes'] = applied_changes
            print(f"✅ Примененные изменения для превью: {applied_changes}")
        
        return jsonify(response_data)
        
    except Exception as e:
        import traceback
        traceback.print_exc()
        return jsonify({'error': str(e)})

@app.route('/send_to_nk/<int:product_index>', methods=['POST'])
def send_product_to_nk(product_index):
    """Отправляет конкретный товар в национальный каталог с поддержкой пользовательских изменений"""
    try:
        # Получаем пользовательские изменения из запроса
        request_data = request.get_json() or {}
        user_changes = request_data.get('user_changes', {})
        
        print(f"\n🚀 === НАЧИНАЕМ ОТПРАВКУ ТОВАРА С ИНДЕКСОМ {product_index} ===")
        if user_changes:
            print(f"📝 С пользовательскими изменениями: {user_changes}")
        
        # Получаем все товары (та же логика, что и в главной странице)
        assortment_data = api.get_all_assortment()
        if not assortment_data:
            return jsonify({'success': False, 'error': 'Не удалось загрузить данные'})

        items = assortment_data.get('rows', [])
        print(f"📦 Всего товаров из API: {len(items)}")
        
        # Обрабатываем товары и варианты
        filtered_items = api.process_products_and_variants(items)
        print(f"✅ Финальный список для отправки: {len(filtered_items)}")

        if product_index >= len(filtered_items):
            error_msg = f'Товар с индексом {product_index} не найден (максимальный индекс: {len(filtered_items)-1})'
            print(f"❌ {error_msg}")
            return jsonify({'success': False, 'error': error_msg})

        # Получаем данные товара для отправки в НК
        item = filtered_items[product_index]
        product_data = api.extract_item_data_with_inheritance(item)
        
        # Применяем пользовательские изменения
        modified_data, applied_changes = apply_user_changes(product_data, user_changes)
        
        # Логируем информацию о товаре
        item_type = item.get('meta', {}).get('type', 'unknown')
        product_name = modified_data.get('name', 'Без названия')
        
        print(f"🎯 Товар для отправки в НК:")
        print(f"   Тип: {item_type}")
        print(f"   Название: {product_name}")
        print(f"   Артикул: {modified_data.get('article', 'Не указан')}")
        print(f"   ТН ВЭД: {modified_data.get('tnved', 'Не указан')}")
        print(f"   Цвет: {modified_data.get('color', 'Не указан')}")
        print(f"   Вид товара: {modified_data.get('product_type', 'Не указан')}")
        
        if applied_changes:
            print(f"✏️  Примененные изменения: {applied_changes}")

        # Проверяем обязательные поля
        if not modified_data.get('name'):
            return jsonify({'success': False, 'error': 'Отсутствует наименование товара'})

        if not modified_data.get('tnved'):
            return jsonify({'success': False, 'error': 'Отсутствует ТН ВЭД'})

        print(f"📋 Создаем карточку для НК...")

        # Создаем карточку с измененными данными
        card_data = create_card_data(modified_data)
        print(f"✅ Карточка создана")

        # Отправляем в НК
        print(f"📤 Отправляем в национальный каталог...")
        send_result = send_card_to_nk(card_data)
        
        if not send_result.get("success"):
            error_msg = send_result.get('error', 'Ошибка отправки карточки')
            print(f"❌ Ошибка отправки: {error_msg}")
            return jsonify({
                'success': False,
                'error': error_msg,
                'status_code': send_result.get('status_code')
            })

        # Проверяем статус по feed_id
        feed_id = send_result.get("feed_id")
        if not feed_id:
            print(f"❌ Не получен feed_id от НК")
            return jsonify({
                'success': False,
                'error': 'Не получен feed_id от национального каталога'
            })

        print(f"✅ Карточка отправлена в НК, feed_id: {feed_id}")
        print(f"🔍 Проверяем статус обработки...")

        # Получаем статус обработки
        status_info = check_feed_status(feed_id)
        full_result = format_status_response(status_info)

        # Получаем GTIN из ответа
        gtin = full_result.get("gtin")
        status = full_result.get("status", "Неизвестен")
        
        print(f"📊 Статус обработки: {status}")
        if gtin:
            print(f"🏷️  Получен GTIN: {gtin}")
        else:
            print(f"⚠️  GTIN пока не получен")
        
        # Формируем базовый ответ
        response_data = {
            'success': True,
            'feed_id': feed_id,
            'product_name': product_name,
            'message': f'Карточка "{product_name}" отправлена',
            'status': status,
            'gtin': gtin,
            'gtin_updated_in_ms': False,
            'ms_update_message': None
        }
        
        # Добавляем информацию о примененных изменениях
        if applied_changes:
            response_data['applied_changes'] = applied_changes

        # Если получили GTIN, пытаемся обновить его в МойСклад
        if gtin:
            print(f"\n💾 === ОБНОВЛЯЕМ GTIN В МОЙСКЛАД ===")
            
            # Используем тот же способ определения товара/варианта
            item_id = item.get('id')
            item_type = item.get('meta', {}).get('type', 'unknown')
            is_variant = item_type == 'variant'
            item_name = item.get('name', 'Без названия')
            
            if item_id:
                print(f"🎯 Целевой объект для обновления GTIN:")
                print(f"   ID: {item_id}")
                print(f"   Тип: {'вариант' if is_variant else 'товар'}")
                print(f"   Название: {item_name}")
                
                gtin_update_result = api.update_product_gtin(item_id, gtin, is_variant)
                
                if gtin_update_result.get('success'):
                    response_data['gtin_updated_in_ms'] = True
                    response_data['ms_update_message'] = gtin_update_result.get('message')
                    response_data['message'] += f" и GTIN обновлен в МойСклад"
                    print(f"✅ GTIN успешно обновлен в МойСклад")
                else:
                    response_data['ms_update_error'] = gtin_update_result.get('error')
                    print(f"❌ Ошибка обновления GTIN в МойСклад: {gtin_update_result.get('error')}")
            else:
                response_data['ms_update_error'] = "Не удалось определить товар для обновления GTIN"
                print("❌ Не удалось определить товар для обновления GTIN")
        else:
            print("⚠️  GTIN не получен от национального каталога")

        # Добавляем информацию об ошибках валидации, если есть
        if full_result.get("errors"):
            response_data["errors"] = full_result["errors"]
            print(f"⚠️  Ошибки валидации: {len(full_result['errors'])} шт.")
            
        if full_result.get("validation_errors"):
            response_data["validation_errors"] = full_result["validation_errors"]
        
        response_data["raw_response"] = full_result.get("raw_response")
        
        print(f"🏁 === ОТПРАВКА ЗАВЕРШЕНА ===\n")
        return jsonify(response_data)

    except Exception as e:
        print(f"❌ КРИТИЧЕСКАЯ ОШИБКА: {e}")
        import traceback
        traceback.print_exc()
        return jsonify({'success': False, 'error': str(e)})

if __name__ == '__main__':
    app.run(debug=True)
<|MERGE_RESOLUTION|>--- conflicted
+++ resolved
@@ -936,9 +936,9 @@
             "error": str(e),
             "traceback": traceback.format_exc()
         })
+
+
     
-<<<<<<< HEAD
-=======
 @app.route('/debug/categories/<tnved>')
 def debug_categories(tnved):
     """Отладочный маршрут для проверки категорий по ТН ВЭД"""
@@ -967,6 +967,8 @@
     except Exception as e:
         return jsonify({"error": str(e)}), 500
     
+
+# Добавьте этот новый маршрут в app.py для отладки
 
 @app.route('/debug_product/<int:product_index>')
 def debug_product_by_index(product_index):
@@ -1032,7 +1034,8 @@
 
 
 
->>>>>>> 060cb82d
+# Добавьте эти обновленные роуты в app.py:
+
 def apply_user_changes(product_data, user_changes):
     """Применяет пользовательские изменения к данным товара"""
     if not user_changes:
@@ -1288,4 +1291,4 @@
         return jsonify({'success': False, 'error': str(e)})
 
 if __name__ == '__main__':
-    app.run(debug=True)
+    app.run(debug=True)