--- conflicted
+++ resolved
@@ -175,10 +175,7 @@
                 created.append(name)
         return created
 
-<<<<<<< HEAD
-=======
-
->>>>>>> d3c8b201
+
     def create_custom_field(self, name):
         """Создает одно пользовательское поле"""
         if name not in REQUIRED_CUSTOM_FIELDS:
@@ -196,10 +193,7 @@
         if resp.status_code in (200, 201):
             return True
         return False
-<<<<<<< HEAD
-=======
-
->>>>>>> d3c8b201
+
     
     def filter_for_national_catalog(self, items):
         """Фильтрует товары по флажку 'Для нац.каталога'"""
@@ -871,10 +865,6 @@
 
 @app.route('/custom_fields/create', methods=['POST'])
 def create_custom_fields_route():
-<<<<<<< HEAD
-=======
-
->>>>>>> d3c8b201
     """Создает пользовательские атрибуты"""
     try:
         data = request.get_json(silent=True) or {}
@@ -882,13 +872,11 @@
         if field_name:
             success = api.create_custom_field(field_name)
             return jsonify({"created": [field_name] if success else []})
-<<<<<<< HEAD
-=======
 
     """Создает отсутствующие пользовательские атрибуты"""
     try:
 
->>>>>>> d3c8b201
+
         created = api.create_missing_custom_fields()
         return jsonify({"created": created})
     except Exception as e:
